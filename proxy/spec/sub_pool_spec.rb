require 'openssl'
require 'candlepin_scenarios'

describe 'Sub-Pool' do
  include CandlepinMethods
  it_should_behave_like 'Candlepin Scenarios'

<<<<<<< HEAD
  it 'inherits order number extension from parent pool' do
    # ===== Given =====
    owner = create_owner random_string('test_owner')
=======
  before(:each) do
    owner = create_owner 'test_owner'
>>>>>>> fdfdd379
    derived_product = create_product()
    parent_product = create_product(nil, nil, {:attributes => {
            'user_license' => 'unlimited',
            'user_license_product' => derived_product.id,
            'requires_consumer_type' => 'person'
    }})

    # Create a subscription
    @subscription = @cp.create_subscription(owner.key, parent_product.id, 5)
    @cp.refresh_pools(owner.key)
    
    # Set up user
    @user_client = user_client(owner, 'billy')

    # ===== When =====
    # Register his personal consumer
    @person_client = consumer_client(@user_client, 'billy_consumer', 
        :person)

    # Subscribe to the parent pool
    @parent_ent = @person_client.consume_product(parent_product.id)[0]

    # Now register a system
    @system = consumer_client(@user_client, 'system1')

    # And subscribe to the created sub-pool
    @system.consume_product derived_product.id
  end

  it 'inherits order number extension from parent pool' do
    # ===== Then =====
    entitlement_cert = @system.list_certificates.first
    cert = OpenSSL::X509::Certificate.new(entitlement_cert.cert)

    # TODO:  This magic OID should be refactored...
    order_number = get_extension(cert, '1.3.6.1.4.1.2312.9.4.2')

    order_number.should == @subscription.id.to_s
  end

  it 'prevents unregister as consumer with outstanding entitlements' do
    lambda {
      @person_client.unregister(@person_client.uuid)
    }.should raise_exception(RestClient::Forbidden)
  end

  it 'allows unregister as admin with outstanding entitlements' do
    @cp.unregister(@person_client.uuid)
  end

  it 'prevents unbind as consumer with outstanding entitlements' do
    lambda {
      @person_client.unbind_entitlement(@parent_ent['id'])
    }.should raise_exception(RestClient::Forbidden)
  end


end<|MERGE_RESOLUTION|>--- conflicted
+++ resolved
@@ -5,14 +5,8 @@
   include CandlepinMethods
   it_should_behave_like 'Candlepin Scenarios'
 
-<<<<<<< HEAD
-  it 'inherits order number extension from parent pool' do
-    # ===== Given =====
+  before(:each) do
     owner = create_owner random_string('test_owner')
-=======
-  before(:each) do
-    owner = create_owner 'test_owner'
->>>>>>> fdfdd379
     derived_product = create_product()
     parent_product = create_product(nil, nil, {:attributes => {
             'user_license' => 'unlimited',
