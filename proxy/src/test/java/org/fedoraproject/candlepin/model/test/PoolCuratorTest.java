--- conflicted
+++ resolved
@@ -14,13 +14,10 @@
  */
 package org.fedoraproject.candlepin.model.test;
 
-import static org.junit.Assert.assertEquals;
+import static org.junit.Assert.*;
 
-<<<<<<< HEAD
 import java.util.HashSet;
-=======
 import java.util.Date;
->>>>>>> c01c45ea
 import java.util.List;
 import java.util.Set;
 
@@ -135,7 +132,6 @@
     }
     
     @Test
-<<<<<<< HEAD
     public void testPoolProductIds() {
         Product another = TestUtil.createProduct();
         productCurator.create(another);
@@ -149,10 +145,12 @@
         pool = poolCurator.find(pool.getId());
         assertTrue(pool.getProvidedProductIds().contains(another.getId()));
     }
-=======
+
+    @Test
     public void testMultiplierCreation() {
-        Subscription sub = new Subscription(owner, product, 16L, 10L, 
-            TestUtil.createDate(2006, 10, 21), TestUtil.createDate(2020, 1, 1), new Date());
+        Subscription sub = new Subscription(owner, product, new HashSet<Product>(), 16L, 
+            10L, TestUtil.createDate(2006, 10, 21), TestUtil.createDate(2020, 1, 1), 
+            new Date());
         this.subCurator.create(sub);
         
         poolCurator.createPoolForSubscription(sub);
@@ -163,7 +161,7 @@
     
     @Test
     public void testNegativeMulitplierCreation() {
-        Subscription sub = new Subscription(owner, product, 3L, -5L, 
+        Subscription sub = new Subscription(owner, product, new HashSet<Product>(), 3L, -5L, 
             TestUtil.createDate(2006, 10, 21), TestUtil.createDate(2020, 1, 1), new Date());
         this.subCurator.create(sub);
         
@@ -175,8 +173,9 @@
     
     @Test
     public void testNullMultiplierCreation() {
-        Subscription sub = new Subscription(owner, product, 8L, null, 
-            TestUtil.createDate(2006, 10, 21), TestUtil.createDate(2100, 1, 1), new Date());
+        Subscription sub = new Subscription(owner, product, new HashSet<Product>(), 8L, 
+            null, TestUtil.createDate(2006, 10, 21), TestUtil.createDate(2100, 1, 1), 
+            new Date());
         this.subCurator.create(sub);
         
         poolCurator.createPoolForSubscription(sub);
@@ -185,5 +184,4 @@
         assertEquals(8L, pool.getQuantity().longValue());
     }
     
->>>>>>> c01c45ea
 }