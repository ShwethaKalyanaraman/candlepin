--- conflicted
+++ resolved
@@ -49,13 +49,9 @@
         productCurator.create(childProduct);
         productCurator.create(parentProduct);
         
-<<<<<<< HEAD
         Set<Product> providedProducts = new HashSet<Product>();
         providedProducts.add(childProduct);
-        s1 = new Subscription(owner, parentProduct, providedProducts, new Long(100), 
-=======
-        s1 = new Subscription(owner, parentProduct, 100L, 1L, 
->>>>>>> c01c45ea
+        s1 = new Subscription(owner, parentProduct, providedProducts, 100L, 1L, 
                 TestUtil.createDate(2010, 2, 8), TestUtil.createDate(2050, 2, 8),
                 TestUtil.createDate(2010, 2, 1));
         
