/**
 * Copyright (c) 2009 Red Hat, Inc.
 *
 * This software is licensed to you under the GNU General Public License,
 * version 2 (GPLv2). There is NO WARRANTY for this software, express or
 * implied, including the implied warranties of MERCHANTABILITY or FITNESS
 * FOR A PARTICULAR PURPOSE. You should have received a copy of GPLv2
 * along with this software; if not, see
 * http://www.gnu.org/licenses/old-licenses/gpl-2.0.txt.
 *
 * Red Hat trademarks are not licensed under GPLv2. No permission is
 * granted to use or replicate Red Hat trademarks that are incorporated
 * in this software or its documentation.
 */
package org.fedoraproject.candlepin.resource.test;


import java.util.ArrayList;
import java.util.HashSet;

import org.fedoraproject.candlepin.model.Content;
import org.fedoraproject.candlepin.model.Product;
import org.fedoraproject.candlepin.resource.ProductResource;
import org.fedoraproject.candlepin.test.DatabaseTestFixture;
import org.junit.Before;
import org.junit.Test;


/**
 * ProductResourceTest
 */
public class ProductResourceTest extends DatabaseTestFixture {
    
    private ProductResource productResource;
    
    @Before
    public void setUp() {
        
        productResource = injector.getInstance(ProductResource.class);
    }
    
    private Product createProduct() {
  //      String id = "test_product";
        String label = "test_product";
        String name = "Test Product";
        String variant = "server";
        String version = "1.0";
        String arch = "ALL";
        Long  hash = Math.abs(Long.valueOf(label.hashCode()));
        String type = "SVC";
        HashSet<Product> childProducts = null;
        HashSet<Content> content = null;
        Product prod = new Product(label, name, variant,
                                   version, arch, hash, 
                                   type, childProducts,
                                   content);
        return prod;
        
    }

   
    @Test
    public void testCreateProductResource() {
        
        Product toSubmit = createProduct();
<<<<<<< HEAD
        Product newProduct = productResource.createProduct(toSubmit);
=======
        productResource.createProduct(toSubmit, new ArrayList<String>());
>>>>>>> 10662f4d
        
    }
    
    @Test
    public void testCreateProductWithContent() {
        Product toSubmit = createProduct();
        Long  contentHash = Math.abs(Long.valueOf("test-content".hashCode()));
        Content testContent = new Content("test-content", contentHash, 
                            "test-content-label", "yum", "test-vendor",
                             "test-content-url", "test-gpg-url");
        
        HashSet<Content> contentSet = new HashSet<Content>();
        
        contentSet.add(testContent);
        toSubmit.setContent(contentSet);
        
        Product newProduct = productResource.createProduct(toSubmit);
            
    }
    
    
}<|MERGE_RESOLUTION|>--- conflicted
+++ resolved
@@ -63,11 +63,7 @@
     public void testCreateProductResource() {
         
         Product toSubmit = createProduct();
-<<<<<<< HEAD
-        Product newProduct = productResource.createProduct(toSubmit);
-=======
         productResource.createProduct(toSubmit, new ArrayList<String>());
->>>>>>> 10662f4d
         
     }
     
