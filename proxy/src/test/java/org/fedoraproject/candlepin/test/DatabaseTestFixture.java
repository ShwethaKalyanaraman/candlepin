/**
 * Copyright (c) 2009 Red Hat, Inc.
 *
 * This software is licensed to you under the GNU General Public License,
 * version 2 (GPLv2). There is NO WARRANTY for this software, express or
 * implied, including the implied warranties of MERCHANTABILITY or FITNESS
 * FOR A PARTICULAR PURPOSE. You should have received a copy of GPLv2
 * along with this software; if not, see
 * http://www.gnu.org/licenses/old-licenses/gpl-2.0.txt.
 *
 * Red Hat trademarks are not licensed under GPLv2. No permission is
 * granted to use or replicate Red Hat trademarks that are incorporated
 * in this software or its documentation.
 */
package org.fedoraproject.candlepin.test;

<<<<<<< HEAD
import java.util.Arrays;
import java.util.Date;
import java.util.HashSet;

import javax.persistence.EntityManager;
import javax.persistence.EntityManagerFactory;
import javax.servlet.http.HttpServletRequest;

=======
>>>>>>> c4fc6905
import org.fedoraproject.candlepin.CandlepinCommonTestingModule;
import org.fedoraproject.candlepin.CandlepinNonServletEnvironmentTestingModule;
import org.fedoraproject.candlepin.TestingInterceptor;
import org.fedoraproject.candlepin.audit.StatisticCurator;
import org.fedoraproject.candlepin.auth.Principal;
import org.fedoraproject.candlepin.auth.UserPrincipal;
import org.fedoraproject.candlepin.auth.Access;
import org.fedoraproject.candlepin.controller.CandlepinPoolManager;
import org.fedoraproject.candlepin.guice.TestPrincipalProviderSetter;
import org.fedoraproject.candlepin.model.CertificateSerial;
import org.fedoraproject.candlepin.model.CertificateSerialCurator;
import org.fedoraproject.candlepin.model.Consumer;
import org.fedoraproject.candlepin.model.ConsumerCurator;
import org.fedoraproject.candlepin.model.ConsumerType;
import org.fedoraproject.candlepin.model.ConsumerTypeCurator;
import org.fedoraproject.candlepin.model.ContentCurator;
import org.fedoraproject.candlepin.model.Entitlement;
import org.fedoraproject.candlepin.model.EntitlementCertificate;
import org.fedoraproject.candlepin.model.EntitlementCertificateCurator;
import org.fedoraproject.candlepin.model.EntitlementCurator;
import org.fedoraproject.candlepin.model.EventCurator;
import org.fedoraproject.candlepin.model.Role;
import org.fedoraproject.candlepin.model.Owner;
import org.fedoraproject.candlepin.model.OwnerCurator;
import org.fedoraproject.candlepin.model.OwnerPermission;
import org.fedoraproject.candlepin.model.OwnerPermissionCurator;
import org.fedoraproject.candlepin.model.Pool;
import org.fedoraproject.candlepin.model.PoolCurator;
import org.fedoraproject.candlepin.model.Product;
import org.fedoraproject.candlepin.model.ProductAttributeCurator;
import org.fedoraproject.candlepin.model.ProductCertificateCurator;
import org.fedoraproject.candlepin.model.ProductCurator;
import org.fedoraproject.candlepin.model.ProvidedProduct;
import org.fedoraproject.candlepin.model.RoleCurator;
import org.fedoraproject.candlepin.model.RulesCurator;
import org.fedoraproject.candlepin.model.Subscription;
import org.fedoraproject.candlepin.model.SubscriptionCurator;
import org.fedoraproject.candlepin.model.SubscriptionToken;
import org.fedoraproject.candlepin.model.SubscriptionTokenCurator;
import org.fedoraproject.candlepin.model.SubscriptionsCertificateCurator;
import org.fedoraproject.candlepin.model.UserCurator;
import org.fedoraproject.candlepin.service.EntitlementCertServiceAdapter;
import org.fedoraproject.candlepin.service.ProductServiceAdapter;
import org.fedoraproject.candlepin.service.SubscriptionServiceAdapter;
import org.fedoraproject.candlepin.util.DateSource;

import com.google.inject.Guice;
import com.google.inject.Injector;
import com.google.inject.Module;
import com.google.inject.util.Modules;
import com.wideplay.warp.persist.PersistenceService;
import com.wideplay.warp.persist.UnitOfWork;
import com.wideplay.warp.persist.WorkManager;
import org.fedoraproject.candlepin.auth.permissions.Permission;

import org.junit.Before;
import org.xnap.commons.i18n.I18n;

import java.util.Date;
import java.util.HashSet;
import java.util.LinkedList;
import java.util.List;

import javax.persistence.EntityManager;
import javax.persistence.EntityManagerFactory;
import javax.servlet.http.HttpServletRequest;

/**
 * Test fixture for test classes requiring access to the database.
 */
public class DatabaseTestFixture {

    private static final String DEFAULT_CONTRACT = "SUB349923";
    private static final String DEFAULT_ACCOUNT = "ACC123";

    protected EntityManagerFactory emf;
    protected Injector injector;

    protected OwnerCurator ownerCurator;
    protected UserCurator userCurator;
    protected ProductCurator productCurator;
    protected ProductCertificateCurator productCertificateCurator;
    protected ProductServiceAdapter productAdapter;
    protected SubscriptionServiceAdapter subAdapter;
    protected ConsumerCurator consumerCurator;
    protected ConsumerTypeCurator consumerTypeCurator;
    protected SubscriptionsCertificateCurator certificateCurator;
    protected PoolCurator poolCurator;
    protected DateSourceForTesting dateSource;
    protected EntitlementCurator entitlementCurator;
    protected ProductAttributeCurator attributeCurator;
    protected RulesCurator rulesCurator;
    protected EventCurator eventCurator;
    protected SubscriptionCurator subCurator;
    protected SubscriptionTokenCurator subTokenCurator;
    protected ContentCurator contentCurator;
    protected WorkManager unitOfWork;
    protected HttpServletRequest httpServletRequest;
    protected EntitlementCertificateCurator entCertCurator;
    protected CertificateSerialCurator certSerialCurator;
    protected OwnerPermissionCurator permissionCurator;
    protected RoleCurator roleCurator;
    protected I18n i18n;
    protected TestingInterceptor crudInterceptor;
    protected TestingInterceptor securityInterceptor;
    protected EntitlementCertServiceAdapter entitlementCertService;
    protected CandlepinPoolManager poolManager;
    protected StatisticCurator statisticCurator;

    @Before
    public void init() {
        Module guiceOverrideModule = getGuiceOverrideModule();
        CandlepinCommonTestingModule testingModule = new CandlepinCommonTestingModule();
        if (guiceOverrideModule == null) {
            injector = Guice.createInjector(testingModule,
                new CandlepinNonServletEnvironmentTestingModule(),
                PersistenceService.usingJpa().across(UnitOfWork.REQUEST)
                    .buildModule());
        }
        else {
            injector = Guice.createInjector(Modules.override(testingModule)
                .with(guiceOverrideModule),
                new CandlepinNonServletEnvironmentTestingModule(),
                PersistenceService.usingJpa().across(UnitOfWork.REQUEST)
                    .buildModule());
        }

        injector.getInstance(EntityManagerFactory.class);
        emf = injector.getProvider(EntityManagerFactory.class).get();

        ownerCurator = injector.getInstance(OwnerCurator.class);
        userCurator = injector.getInstance(UserCurator.class);
        productCurator = injector.getInstance(ProductCurator.class);
        productCertificateCurator = injector
            .getInstance(ProductCertificateCurator.class);
        consumerCurator = injector.getInstance(ConsumerCurator.class);
        eventCurator = injector.getInstance(EventCurator.class);
        permissionCurator = injector.getInstance(OwnerPermissionCurator.class);
        roleCurator = injector.getInstance(RoleCurator.class);

        consumerTypeCurator = injector.getInstance(ConsumerTypeCurator.class);
        certificateCurator = injector
            .getInstance(SubscriptionsCertificateCurator.class);
        poolCurator = injector.getInstance(PoolCurator.class);
        entitlementCurator = injector.getInstance(EntitlementCurator.class);
        attributeCurator = injector.getInstance(ProductAttributeCurator.class);
        rulesCurator = injector.getInstance(RulesCurator.class);
        subCurator = injector.getInstance(SubscriptionCurator.class);
        subTokenCurator = injector.getInstance(SubscriptionTokenCurator.class);
        contentCurator = injector.getInstance(ContentCurator.class);
        unitOfWork = injector.getInstance(WorkManager.class);

        productAdapter = injector.getInstance(ProductServiceAdapter.class);
        subAdapter = injector.getInstance(SubscriptionServiceAdapter.class);
        entCertCurator = injector
            .getInstance(EntitlementCertificateCurator.class);
        certSerialCurator = injector
            .getInstance(CertificateSerialCurator.class);
        entitlementCertService = injector
            .getInstance(EntitlementCertServiceAdapter.class);
        poolManager = injector.getInstance(CandlepinPoolManager.class);
        statisticCurator = injector.getInstance(StatisticCurator.class);
        i18n = injector.getInstance(I18n.class);

        crudInterceptor = testingModule.crudInterceptor();
        securityInterceptor = testingModule.securityInterceptor();

        dateSource = (DateSourceForTesting) injector
            .getInstance(DateSource.class);
        dateSource.currentDate(TestDateUtil.date(2010, 1, 1));
    }

    protected Module getGuiceOverrideModule() {
        return null;
    }

    protected EntityManager entityManager() {
        return injector.getProvider(EntityManager.class).get();
    }

    /**
     * Helper to open a new db transaction. Pretty simple for now, but may
     * require additional logic and error handling down the road.
     */
    protected void beginTransaction() {
        entityManager().getTransaction().begin();
    }

    /**
     * Helper to commit the current db transaction. Pretty simple for now, but
     * may require additional logic and error handling down the road.
     */
    protected void commitTransaction() {
        entityManager().getTransaction().commit();
    }

    /**
     * Create an entitlement pool and matching subscription.
     *
     * @return an entitlement pool and matching subscription.
     */
    protected Pool createPoolAndSub(Owner owner, Product product,
        Long quantity, Date startDate, Date endDate) {
        Pool p = new Pool(owner, product.getId(), product.getName(),
            new HashSet<ProvidedProduct>(), quantity, startDate, endDate,
            DEFAULT_CONTRACT, DEFAULT_ACCOUNT);
        Subscription sub = new Subscription(owner, product,
            new HashSet<Product>(), quantity, startDate, endDate,
            TestUtil.createDate(2010, 2, 12));
        subCurator.create(sub);
        p.setSubscriptionId(sub.getId());
        return poolCurator.create(p);
    }

    protected Owner createOwner() {
        Owner o = new Owner("Test Owner " + TestUtil.randomInt());
        ownerCurator.create(o);
        return o;
    }

    protected Consumer createConsumer(Owner owner) {
        ConsumerType type = new ConsumerType("test-consumer-type-" +
            TestUtil.randomInt());
        consumerTypeCurator.create(type);
        Consumer c = new Consumer("test-consumer", "test-user", owner, type);
        consumerCurator.create(c);
        return c;
    }

    protected Subscription createSubscription() {
        Product p = TestUtil.createProduct();
        productCurator.create(p);
        Subscription sub = new Subscription(createOwner(), p,
            new HashSet<Product>(), 1000L, TestUtil.createDate(2000, 1, 1),
            TestUtil.createDate(2010, 1, 1), TestUtil.createDate(2000, 1, 1));
        subCurator.create(sub);
        return sub;

    }

    protected SubscriptionToken createSubscriptionToken() {
        Subscription sub = createSubscription();

        SubscriptionToken token = new SubscriptionToken();
        token.setToken("this_is_a_test_token");

        token.setSubscription(sub);
        sub.getTokens().add(token);
        subCurator.create(sub);
        subTokenCurator.create(token);
        return token;
    }

    protected Entitlement createEntitlement(Owner owner, Consumer consumer,
        Pool pool, EntitlementCertificate cert) {
        return TestUtil.createEntitlement(owner, consumer, pool, cert);
    }

    protected EntitlementCertificate createEntitlementCertificate(String key,
        String cert) {
        EntitlementCertificate toReturn = new EntitlementCertificate();
        CertificateSerial certSerial = new CertificateSerial(new Date());
        certSerialCurator.create(certSerial);
        toReturn.setKeyAsBytes(key.getBytes());
        toReturn.setCertAsBytes(cert.getBytes());
        toReturn.setSerial(certSerial);
        return toReturn;
    }
<<<<<<< HEAD
    
    protected Principal setupPrincipal(Owner owner, Access role) {
        return setupPrincipal("someuser", owner, role);
    }

    protected Principal setupPrincipal(String username, Owner owner, Access verb) {
        OwnerPermission p = permissionCurator.findOrCreate(owner, verb);
        Principal ownerAdmin = new UserPrincipal(username,  Arrays.asList(new Permission[] {
            p}));
=======

    protected Principal setupPrincipal(Owner owner, Role role) {
        List<Role> roles = new LinkedList<Role>();
        roles.add(role);
        Principal ownerAdmin = new UserPrincipal("someuser", owner, roles);

>>>>>>> c4fc6905
        setupPrincipal(ownerAdmin);
        return ownerAdmin;
    }

    protected Principal setupAdminPrincipal(String username) {
        UserPrincipal principal = new UserPrincipal(username);
        setupPrincipal(principal);
        
        return principal;
    }

    protected void setupPrincipal(Principal p) {
        // TODO: might be good to get rid of this singleton
        TestPrincipalProviderSetter.get().setPrincipal(p);
    }

    public Role createAdminRole(Owner owner) {
        OwnerPermission p = new OwnerPermission(owner, Access.ALL);
        Role role = new Role();
        role.addPermission(p);
        return role;
    }

}<|MERGE_RESOLUTION|>--- conflicted
+++ resolved
@@ -14,7 +14,6 @@
  */
 package org.fedoraproject.candlepin.test;
 
-<<<<<<< HEAD
 import java.util.Arrays;
 import java.util.Date;
 import java.util.HashSet;
@@ -23,8 +22,6 @@
 import javax.persistence.EntityManagerFactory;
 import javax.servlet.http.HttpServletRequest;
 
-=======
->>>>>>> c4fc6905
 import org.fedoraproject.candlepin.CandlepinCommonTestingModule;
 import org.fedoraproject.candlepin.CandlepinNonServletEnvironmentTestingModule;
 import org.fedoraproject.candlepin.TestingInterceptor;
@@ -293,7 +290,6 @@
         toReturn.setSerial(certSerial);
         return toReturn;
     }
-<<<<<<< HEAD
     
     protected Principal setupPrincipal(Owner owner, Access role) {
         return setupPrincipal("someuser", owner, role);
@@ -303,14 +299,6 @@
         OwnerPermission p = permissionCurator.findOrCreate(owner, verb);
         Principal ownerAdmin = new UserPrincipal(username,  Arrays.asList(new Permission[] {
             p}));
-=======
-
-    protected Principal setupPrincipal(Owner owner, Role role) {
-        List<Role> roles = new LinkedList<Role>();
-        roles.add(role);
-        Principal ownerAdmin = new UserPrincipal("someuser", owner, roles);
-
->>>>>>> c4fc6905
         setupPrincipal(ownerAdmin);
         return ownerAdmin;
     }
