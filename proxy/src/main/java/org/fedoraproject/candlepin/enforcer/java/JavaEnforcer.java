--- conflicted
+++ resolved
@@ -61,18 +61,12 @@
         return !warnings.isEmpty();
     }
 
-<<<<<<< HEAD
     @Override
-    public boolean validate(Consumer consumer, EntitlementPool enitlementPool) {
-        if (!enitlementPool.entitlementsAvailable()) {
-=======
     public boolean validate(Consumer consumer, EntitlementPool entitlementPool) {
-
+        if (!entitlementPool.entitlementsAvailable()) {
         // TODO: These first checks should probably be pushed to an Enforcer
         // base class, they are implicit and should be done for all
         // implementations.
-        if (!epCurator.entitlementsAvailable(entitlementPool)) {
->>>>>>> a85153a4
             errors.add(new ValidationError("Not enough entitlements"));
             return false;
         }
