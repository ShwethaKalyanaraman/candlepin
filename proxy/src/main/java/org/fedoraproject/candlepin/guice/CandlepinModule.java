/**
 * Copyright (c) 2009 Red Hat, Inc.
 *
 * This software is licensed to you under the GNU General Public License,
 * version 2 (GPLv2). There is NO WARRANTY for this software, express or
 * implied, including the implied warranties of MERCHANTABILITY or FITNESS
 * FOR A PARTICULAR PURPOSE. You should have received a copy of GPLv2
 * along with this software; if not, see
 * http://www.gnu.org/licenses/old-licenses/gpl-2.0.txt.
 *
 * Red Hat trademarks are not licensed under GPLv2. No permission is
 * granted to use or replicate Red Hat trademarks that are incorporated
 * in this software or its documentation.
 */
package org.fedoraproject.candlepin.guice;

import java.util.Properties;

import org.fedoraproject.candlepin.audit.EventSink;
import org.fedoraproject.candlepin.audit.EventSinkImpl;
import org.fedoraproject.candlepin.auth.Principal;
import org.fedoraproject.candlepin.auth.interceptor.AccessControlInterceptor;
import org.fedoraproject.candlepin.auth.interceptor.AllowRoles;
import org.fedoraproject.candlepin.auth.interceptor.EnforceAccessControl;
import org.fedoraproject.candlepin.auth.interceptor.SecurityInterceptor;
import org.fedoraproject.candlepin.config.Config;
import org.fedoraproject.candlepin.exceptions.CandlepinExceptionMapper;
import org.fedoraproject.candlepin.exporter.ConsumerExporter;
import org.fedoraproject.candlepin.exporter.ConsumerTypeExporter;
import org.fedoraproject.candlepin.exporter.Exporter;
import org.fedoraproject.candlepin.exporter.MetaExporter;
import org.fedoraproject.candlepin.exporter.RulesExporter;
import org.fedoraproject.candlepin.model.AbstractHibernateCurator;
import org.fedoraproject.candlepin.pki.PKIReader;
import org.fedoraproject.candlepin.pki.PKIUtility;
import org.fedoraproject.candlepin.pki.impl.CandlepinPKIReader;
import org.fedoraproject.candlepin.pki.impl.CandlepinPKIUtility;
import org.fedoraproject.candlepin.policy.Enforcer;
import org.fedoraproject.candlepin.policy.js.JavascriptEnforcer;
import org.fedoraproject.candlepin.resource.AdminResource;
import org.fedoraproject.candlepin.resource.AtomFeedResource;
import org.fedoraproject.candlepin.resource.ConsumerResource;
import org.fedoraproject.candlepin.resource.ConsumerTypeResource;
import org.fedoraproject.candlepin.resource.ContentResource;
import org.fedoraproject.candlepin.resource.EntitlementResource;
import org.fedoraproject.candlepin.resource.EventResource;
import org.fedoraproject.candlepin.resource.OwnerResource;
import org.fedoraproject.candlepin.resource.PoolResource;
import org.fedoraproject.candlepin.resource.ProductResource;
import org.fedoraproject.candlepin.resource.RulesResource;
import org.fedoraproject.candlepin.resource.StatusResource;
import org.fedoraproject.candlepin.resource.SubscriptionResource;
import org.fedoraproject.candlepin.resource.SubscriptionTokenResource;
import org.fedoraproject.candlepin.resteasy.JsonProvider;
import org.fedoraproject.candlepin.resteasy.interceptor.AuthInterceptor;
import org.fedoraproject.candlepin.util.DateSource;
import org.fedoraproject.candlepin.util.DateSourceImpl;
import org.fedoraproject.candlepin.util.X509ExtensionUtil;
import org.xnap.commons.i18n.I18n;

import com.google.inject.AbstractModule;
import com.google.inject.matcher.Matcher;
import com.google.inject.matcher.Matchers;
import com.wideplay.warp.persist.jpa.JpaUnit;

/**
 * CandlepinProductionConfiguration
 */
public class CandlepinModule extends AbstractModule {

    @Override
    public void configure() {
        bind(JPAInitializer.class).asEagerSingleton();

        bind(Properties.class).annotatedWith(JpaUnit.class).toInstance(
            new Config().jpaConfiguration());

        // We default to test persistence unit (HSQL),
        // /etc/candlepin/candlepin.conf
        // will override:
        bindConstant().annotatedWith(JpaUnit.class).to("default");

        bind(Config.class);
        bind(PKIUtility.class).to(CandlepinPKIUtility.class).asEagerSingleton();
        bind(PKIReader.class).to(CandlepinPKIReader.class).asEagerSingleton();
        bind(X509ExtensionUtil.class);
        bind(ConsumerResource.class);
        bind(ConsumerTypeResource.class);
        bind(ContentResource.class);
        bind(AtomFeedResource.class);
        bind(EventResource.class);
        bind(PoolResource.class);
        bind(EntitlementResource.class);
        bind(OwnerResource.class);
        bind(ProductResource.class);
        bind(SubscriptionResource.class);
        bind(SubscriptionTokenResource.class);
        bind(DateSource.class).to(DateSourceImpl.class).asEagerSingleton();
        bind(Enforcer.class).to(JavascriptEnforcer.class);
        bind(RulesResource.class);
        bind(AdminResource.class);
        bind(StatusResource.class);
        bind(CandlepinExceptionMapper.class);
        bind(Principal.class).toProvider(PrincipalProvider.class);
        bind(I18n.class).toProvider(I18nProvider.class);
        bind(AuthInterceptor.class);
        bind(JsonProvider.class);
        bind(EventSink.class).to(EventSinkImpl.class);
        
<<<<<<< HEAD
=======
        bind(Exporter.class).asEagerSingleton();
>>>>>>> 3f3f07d3
        bind(MetaExporter.class);
        bind(ConsumerTypeExporter.class);
        bind(ConsumerExporter.class);
        bind(RulesExporter.class);
        
        // The order in which interceptors are bound is important!
        // We need role enforcement to be executed before access control
        Matcher resourcePkgMatcher = Matchers.inPackage(Package.getPackage(
            "org.fedoraproject.candlepin.resource"));
        SecurityInterceptor securityEnforcer = new SecurityInterceptor();
        requestInjection(securityEnforcer);
        bindInterceptor(resourcePkgMatcher, Matchers.any(), securityEnforcer);
        
        bindInterceptor(
            Matchers.subclassesOf(AbstractHibernateCurator.class),
            Matchers.annotatedWith(AllowRoles.class), 
            securityEnforcer);
        
        AccessControlInterceptor accessControlInterceptor = new AccessControlInterceptor();
        requestInjection(accessControlInterceptor);
        
        bindInterceptor(
            Matchers.subclassesOf(AbstractHibernateCurator.class),
            Matchers.annotatedWith(EnforceAccessControl.class), 
            accessControlInterceptor);
    }

}<|MERGE_RESOLUTION|>--- conflicted
+++ resolved
@@ -107,10 +107,7 @@
         bind(JsonProvider.class);
         bind(EventSink.class).to(EventSinkImpl.class);
         
-<<<<<<< HEAD
-=======
         bind(Exporter.class).asEagerSingleton();
->>>>>>> 3f3f07d3
         bind(MetaExporter.class);
         bind(ConsumerTypeExporter.class);
         bind(ConsumerExporter.class);
