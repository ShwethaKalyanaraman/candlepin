--- conflicted
+++ resolved
@@ -66,27 +66,6 @@
     public void setPermissions(Collection<Permission> permissions) {
         this.permissions = permissions;
     }
-<<<<<<< HEAD
-=======
-
-    /**
-     * @param verb Verb to search for.
-     * @return All permissions with this verb for any owner.
-     */
-    public Set<Permission> getPermissionsWithVerb(Access verb) {
-        Set<Permission> perms = new HashSet<Permission>();
-        for (Permission p : getPermissions()) {
-            if (p.getVerb().equals(verb)) {
-                perms.add(p);
-            }
-        }
-        return perms;
-    }
-
-    public boolean isConsumer() {
-        return false;
-    }
->>>>>>> 8f848818
     
     public String getPrincipalName() {
         return "";
