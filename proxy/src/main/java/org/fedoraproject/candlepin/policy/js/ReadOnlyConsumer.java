--- conflicted
+++ resolved
@@ -56,34 +56,7 @@
     public String getUuid() {
         return consumer.getUuid();
     }
-<<<<<<< HEAD
-      
-=======
 
-    /**
-     * Return the Consumer's parent
-     * @return the Consumer's parent
-     */
-    public ReadOnlyConsumer getParent() {
-        if (consumer.getParent() == null) {
-            return null;
-        }
-        return new ReadOnlyConsumer(consumer.getParent());
-    }
-
-    /**
-     * Return read-only versions of the child consumers.
-     * @return read-only versions of the child consumers.
-     */
-    public Set<ReadOnlyConsumer> getChildConsumers() {
-        Set<ReadOnlyConsumer> toReturn = new HashSet<ReadOnlyConsumer>();
-        for (Consumer toProxy : consumer.getChildConsumers()) {
-            toReturn.add(new ReadOnlyConsumer(toProxy));
-        }
-        return toReturn;
-    }
-
->>>>>>> fc2b8bc2
     /**
      * Return the value of the fact assigned to the given key.
      * @param factKey Fact key
@@ -135,7 +108,7 @@
     public String getUsername() {
         return consumer.getUsername();
     }
-    
+
     public boolean isManifest() {
         return consumer.getType().isManifest();
     }
