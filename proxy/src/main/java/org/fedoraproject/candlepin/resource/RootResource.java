--- conflicted
+++ resolved
@@ -33,14 +33,11 @@
 import javax.ws.rs.Produces;
 import javax.ws.rs.core.MediaType;
 
-<<<<<<< HEAD
 import org.apache.log4j.Logger;
 
 import com.google.inject.Inject;
 import org.fedoraproject.candlepin.auth.interceptor.SecurityHole;
 
-=======
->>>>>>> 00252ed5
 /**
  * A root resource, responsible for returning client a struct of links to the
  * various resources Candlepin exposes. This list will be filtered based on the
