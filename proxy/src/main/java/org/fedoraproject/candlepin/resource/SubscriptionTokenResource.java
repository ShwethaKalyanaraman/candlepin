/**
 * Copyright (c) 2009 Red Hat, Inc.
 *
 * This software is licensed to you under the GNU General Public License,
 * version 2 (GPLv2). There is NO WARRANTY for this software, express or
 * implied, including the implied warranties of MERCHANTABILITY or FITNESS
 * FOR A PARTICULAR PURPOSE. You should have received a copy of GPLv2
 * along with this software; if not, see
 * http://www.gnu.org/licenses/old-licenses/gpl-2.0.txt.
 *
 * Red Hat trademarks are not licensed under GPLv2. No permission is
 * granted to use or replicate Red Hat trademarks that are incorporated
 * in this software or its documentation.
 */
package org.fedoraproject.candlepin.resource;

import java.util.LinkedList;
import java.util.List;

import javax.servlet.http.HttpServletRequest;
import javax.ws.rs.DELETE;
import javax.ws.rs.GET;
import javax.ws.rs.POST;
import javax.ws.rs.Path;
import javax.ws.rs.PathParam;
import javax.ws.rs.Produces;
import javax.ws.rs.core.Context;
import javax.ws.rs.core.MediaType;

import org.apache.log4j.Logger;
import org.fedoraproject.candlepin.model.OwnerCurator;
import org.fedoraproject.candlepin.model.SubscriptionCurator;
import org.fedoraproject.candlepin.model.SubscriptionToken;
import org.fedoraproject.candlepin.model.SubscriptionTokenCurator;
import org.xnap.commons.i18n.I18n;

import com.google.inject.Inject;



/**
 * SubscriptionTokenResource
 */
@Path("/subscriptiontokens")
public class SubscriptionTokenResource {
<<<<<<< HEAD
    private static Logger log = Logger.getLogger(SubscriptionTokenResource.class);
    private SubscriptionCurator subCurator;
    private SubscriptionTokenCurator subTokenCurator;

    private String username;
    private Owner owner;
    private I18n i18n;

=======
    private static Logger log = Logger
        .getLogger(SubscriptionTokenResource.class);
    private SubscriptionTokenCurator subTokenCurator;

>>>>>>> 32389cc6
    @Inject
    public SubscriptionTokenResource(SubscriptionCurator subCurator,
        SubscriptionTokenCurator subTokenCurator, OwnerCurator ownerCurator,
        I18n i18n,
        @Context HttpServletRequest request) {
        this.subTokenCurator = subTokenCurator;
<<<<<<< HEAD
        this.username = (String) request.getAttribute("username");
        this.i18n = i18n;
        if (username != null) {
            this.owner = ownerCurator.lookupByName(username);
            if (owner == null) {
                owner = ownerCurator.create(new Owner(username));
            }
        }
=======
>>>>>>> 32389cc6
    }

    @GET
    @Produces({ MediaType.APPLICATION_JSON, MediaType.APPLICATION_XML })
    public List<SubscriptionToken> getSubscriptionTokens() {
        List<SubscriptionToken> subTokenList = new LinkedList<SubscriptionToken>();
        subTokenList = subTokenCurator.findAll();
        log.debug("sub token list" + subTokenList);
        return subTokenList;
    }

    @POST
    @Produces({ MediaType.APPLICATION_JSON, MediaType.APPLICATION_XML })
    public SubscriptionToken createSubscription(
        SubscriptionToken subscriptionToken) {
        log.debug("subscriptionToken" + subscriptionToken);
        SubscriptionToken newSubscriptionToken = subTokenCurator
            .create(subscriptionToken);

        return newSubscriptionToken;
    }

    @DELETE
    @Path("/{subscription_token_id}")
    @Produces({ MediaType.APPLICATION_JSON, MediaType.APPLICATION_XML })
    public void deleteSubscription(
        @PathParam("subscription_token_id") Long subscriptionTokenId) {
        SubscriptionToken subscriptionToken = subTokenCurator
            .find(subscriptionTokenId);

        if (subscriptionToken == null) {
            throw new BadRequestException(
                i18n.tr("SubscriptionToken with id {0} could not be found",
                    subscriptionTokenId));
        }

        subTokenCurator.delete(subscriptionToken);
    }
<<<<<<< HEAD
=======
        
>>>>>>> 32389cc6
}<|MERGE_RESOLUTION|>--- conflicted
+++ resolved
@@ -17,14 +17,12 @@
 import java.util.LinkedList;
 import java.util.List;
 
-import javax.servlet.http.HttpServletRequest;
 import javax.ws.rs.DELETE;
 import javax.ws.rs.GET;
 import javax.ws.rs.POST;
 import javax.ws.rs.Path;
 import javax.ws.rs.PathParam;
 import javax.ws.rs.Produces;
-import javax.ws.rs.core.Context;
 import javax.ws.rs.core.MediaType;
 
 import org.apache.log4j.Logger;
@@ -43,38 +41,16 @@
  */
 @Path("/subscriptiontokens")
 public class SubscriptionTokenResource {
-<<<<<<< HEAD
-    private static Logger log = Logger.getLogger(SubscriptionTokenResource.class);
-    private SubscriptionCurator subCurator;
-    private SubscriptionTokenCurator subTokenCurator;
-
-    private String username;
-    private Owner owner;
-    private I18n i18n;
-
-=======
     private static Logger log = Logger
         .getLogger(SubscriptionTokenResource.class);
     private SubscriptionTokenCurator subTokenCurator;
+    private I18n i18n;
 
->>>>>>> 32389cc6
     @Inject
     public SubscriptionTokenResource(SubscriptionCurator subCurator,
         SubscriptionTokenCurator subTokenCurator, OwnerCurator ownerCurator,
-        I18n i18n,
-        @Context HttpServletRequest request) {
+        I18n i18n) {
         this.subTokenCurator = subTokenCurator;
-<<<<<<< HEAD
-        this.username = (String) request.getAttribute("username");
-        this.i18n = i18n;
-        if (username != null) {
-            this.owner = ownerCurator.lookupByName(username);
-            if (owner == null) {
-                owner = ownerCurator.create(new Owner(username));
-            }
-        }
-=======
->>>>>>> 32389cc6
     }
 
     @GET
@@ -113,8 +89,4 @@
 
         subTokenCurator.delete(subscriptionToken);
     }
-<<<<<<< HEAD
-=======
-        
->>>>>>> 32389cc6
 }