/**
 * Copyright (c) 2009 Red Hat, Inc.
 *
 * This software is licensed to you under the GNU General Public License,
 * version 2 (GPLv2). There is NO WARRANTY for this software, express or
 * implied, including the implied warranties of MERCHANTABILITY or FITNESS
 * FOR A PARTICULAR PURPOSE. You should have received a copy of GPLv2
 * along with this software; if not, see
 * http://www.gnu.org/licenses/old-licenses/gpl-2.0.txt.
 *
 * Red Hat trademarks are not licensed under GPLv2. No permission is
 * granted to use or replicate Red Hat trademarks that are incorporated
 * in this software or its documentation.
 */
package org.fedoraproject.candlepin.resource;

import java.util.List;

import javax.ws.rs.GET;
import javax.ws.rs.POST;
import javax.ws.rs.Path;
import javax.ws.rs.PathParam;
import javax.ws.rs.Produces;
import javax.ws.rs.QueryParam;
import javax.ws.rs.core.MediaType;

import org.fedoraproject.candlepin.auth.Role;
import org.fedoraproject.candlepin.auth.interceptor.AllowRoles;
import org.fedoraproject.candlepin.exceptions.NotFoundException;
import org.fedoraproject.candlepin.model.Content;
import org.fedoraproject.candlepin.model.ContentCurator;
import org.fedoraproject.candlepin.model.Product;
import org.fedoraproject.candlepin.model.ProductCertificate;
import org.fedoraproject.candlepin.model.ProductCertificateCurator;
import org.fedoraproject.candlepin.service.ProductServiceAdapter;
import org.xnap.commons.i18n.I18n;

import com.google.inject.Inject;

/**
 * API Gateway into /product
 * 
 * @version $Rev$
 */
@Path("/products")
public class ProductResource {

    private ProductServiceAdapter prodAdapter;
    private ContentCurator contentCurator;
    private I18n i18n;

    /**
     * default ctor
     * 
     * @param prodAdapter
     *            Product Adapter used to interact with multiple services.
     */
    @Inject
    public ProductResource(ProductServiceAdapter prodAdapter,
                           ProductCertificateCurator productCertCurator,
                           ContentCurator contentCurator,
                           I18n i18n) {
        this.prodAdapter = prodAdapter;
        this.contentCurator = contentCurator;
        this.i18n = i18n;
    }

    /**
     * returns the list of Products available.
     * 
     * @return the list of available products.
     */
    @GET
    @Produces({ MediaType.APPLICATION_JSON, MediaType.APPLICATION_XML })
    public List<Product> list() {
        return prodAdapter.getProducts();
    }

    /**
     * Return the Product identified by the given uuid.
     * 
     * @param pid
     *            uuid of the product sought.
     * @return the product identified by the given uuid.
     */
    @GET
    @Path("/{product_uuid}")    
    @Produces({ MediaType.APPLICATION_JSON, MediaType.APPLICATION_XML })
    public Product getProduct(@PathParam("product_uuid") String pid) {
        Product toReturn = prodAdapter.getProductById(pid);

        if (toReturn != null) {
            return toReturn;
        }

        throw new NotFoundException(
            i18n.tr("Product with UUID '{0}' could not be found", pid));
    }
    
    @GET
    @Path("/{product_uuid}/certificate")
    @Produces({ MediaType.APPLICATION_JSON, MediaType.APPLICATION_XML })
    public ProductCertificate getProductCertificate(
        @PathParam("product_uuid") String productId) {
        
        Product product = prodAdapter.getProductById(productId);
        
        if (product == null) {
            throw new NotFoundException(
                i18n.tr("Product with UUID '{0}' could not be found", productId));
        }
        
        return prodAdapter.getProductCertificate(product);
    }
    
    /**
     * 
     * @param product
     * @return the newly created product, or the product that already
     *         exists
     */
    @POST
    @Produces({ MediaType.APPLICATION_JSON, MediaType.APPLICATION_XML })
    @AllowRoles(roles = {Role.SUPER_ADMIN})
    public Product createProduct(Product product, 
        @QueryParam("childId") List<String> childIds) {
        //TODO: Do the bulk lookup in the product adapter?
        if (childIds != null) {
            for (String childId : childIds) {
                Product child = prodAdapter.getProductById(childId);
                product.addChildProduct(child);
            }
        }
        
        return prodAdapter.createProduct(product);
    }   
    
    @POST
    @Produces({ MediaType.APPLICATION_JSON, MediaType.APPLICATION_XML })
    @AllowRoles(roles = {Role.SUPER_ADMIN})
    @Path("/{product_uuid}/content/{content_label}")
    public Product addContent(@PathParam("product_uuid") String pid,
                              @PathParam("content_label") String contentLabel, 
                              @QueryParam("enabled") Boolean enabled) {
        Product product = prodAdapter.getProductById(pid);
<<<<<<< HEAD
        
        Content content = contentCurator.findByLabel(contentLabel);
=======
        Content content = contentCurator.find(cid);
>>>>>>> fc4b0ae0
        
        product.addContent(content);
        if (enabled) {
            product.addEnabledContent(content);
        }
        return prodAdapter.createProduct(product);
        
    }
    
}<|MERGE_RESOLUTION|>--- conflicted
+++ resolved
@@ -143,12 +143,8 @@
                               @PathParam("content_label") String contentLabel, 
                               @QueryParam("enabled") Boolean enabled) {
         Product product = prodAdapter.getProductById(pid);
-<<<<<<< HEAD
         
         Content content = contentCurator.findByLabel(contentLabel);
-=======
-        Content content = contentCurator.find(cid);
->>>>>>> fc4b0ae0
         
         product.addContent(content);
         if (enabled) {
