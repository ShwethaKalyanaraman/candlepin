--- conflicted
+++ resolved
@@ -46,15 +46,11 @@
 import org.apache.log4j.Logger;
 import org.fedoraproject.candlepin.ConfigDirectory;
 
-<<<<<<< HEAD
-=======
 import com.google.inject.Singleton;
 
 /**
  * SSLAuthFilter
  */
-@Singleton
->>>>>>> b0f39ad8
 public class SSLAuthFilter implements Filter {
     private static final String CA_CERTIFICATE = "ca.crt";
     private static final String CERTIFICATES_ATTR = "javax.servlet.request.X509Certificate";
@@ -83,7 +79,6 @@
     public void destroy() {
         this.filterConfig = null;
     }
-<<<<<<< HEAD
     
     public void doFilter(ServletRequest request, ServletResponse response, FilterChain chain) 
            throws IOException, ServletException {
@@ -145,14 +140,5 @@
                 new File(ConfigDirectory.directory(), CA_CERTIFICATE)
             )
         ); 
-=======
-
-    public void doFilter(ServletRequest request, ServletResponse response,
-        FilterChain chain) throws IOException, ServletException {
-
-        log.debug("in basic auth filter");
-        chain.doFilter(request, response);
-        log.debug("leaving basic auth filter");
->>>>>>> b0f39ad8
     }
 }