--- conflicted
+++ resolved
@@ -279,7 +279,6 @@
             pre.addError("rulefailed.consumer.already.has.product");
         }
 
-<<<<<<< HEAD
 		if (pre.getQuantity() > 1 && product.getAttribute("multi-entitlement") != "yes") {
 			pre.addError("rulefailed.pool.does.not.support.multi-entitlement");
 		}
@@ -289,13 +288,6 @@
 			if (!consumer.getType().equals("system")) {
 				pre.addError("rulefailed.consumer.type.mismatch");
 			}
-=======
-        // If the product has no required consumer type, assume it is restricted to "system":
-        if (!product.hasAttribute("requires_consumer_type")) {
-            if (!consumer.getType().equals("system")) {
-                pre.addError("rulefailed.consumer.type.mismatch");
-            }
->>>>>>> a347e750
 
         }
 
