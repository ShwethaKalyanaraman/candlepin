require 'spec/expectations'
require 'candlepin_api'

Given /^I have username "(\w+)"$/ do |username|
    # Not using username right now
    @username = username
end

Given /^I have password "(\w+)"$/ do |password|
    # Not using password right now
    @password = password
end

Given /^I am a Consumer "([^\"]*)"$/ do |consumer_name|
    # Just hardcodes in username/password so that
    # all the features don't have to spell it out

    @username = 'foo'
    @password = 'password'
    When "I Register a New Consumer \"#{consumer_name}\""
end

Given /^I am user "([^\"]*)" with password "([^\"]*)"$/ do |username, password|
  @candlepin.use_credentials(username, password)
end

When /^I become user "([^\"]*)" with password "([^\"]*)"$/ do |username, password|
  @candlepin.use_credentials(username, password)
end

<<<<<<< HEAD
When /I Register a New Consumer "(\w+)"$/ do |consumer_name|
=======
When /I Register a New Consumer (\w+)$/ do |consumer_name|
    consumer = {
        :consumer => {
            :type => {:label => :system},
            :name => consumer_name,
        }
    }

    @candlepin.register(consumer, @username, @password)
end

Given /^there is no Consumer with uuid "([^\"]*)"$/ do |uuid|
    @candlepin.use_credentials(@username, @password)
    begin
        @candlepin.unregister(uuid)
    rescue RestClient::Exception => e
        # If it doesn't exist already, then we don't care if the unregister
        # failed
        e.message.should == "Resource Not Found"
        e.http_code.should == 404
    end
end


When /I Register a New Consumer "([^\"]*)" with uuid "([^\"]*)"$/ do |consumer_name, uuid|
>>>>>>> 9923a571
    consumer = {
        :consumer => {
            :type => {:label => :system},
            :name => consumer_name,
            :uuid => uuid
        }
    }

    @candlepin.register(consumer, @username, @password)
end

Then /^Registering another Consumer with uuid "([^\"]*)" causes a bad request$/ do |uuid|
    consumer = {
        :consumer => {
            :type => {:label => :system},
            :name => "any name",
            :uuid => uuid
        }
    }

    lambda {@candlepin.register}.should raise_error
    begin
        @candlepin.register(consumer, @username, @password)
    rescue RestClient::Exception => e
        e.message.should == "Bad Request"
        e.http_code.should == 400
    end

end

When /I Revoke All My Entitlements/ do
    @candlepin.revoke_all_entitlements
end

Then /The (\w+) on my Identity Certificate's Subject is My ([\w ]+)'s (\w+)/ do |subject_property, entity, property|
    expected = @candlepin.send(to_name(entity))[ to_name(property) ]
    subject_value(subject_property).should == expected
end

Then /The (\w+) on my Identity Certificate's Subject is (\w+)$/ do |subject_property, expected|
    subject_value(subject_property).should == expected
end

# Grabs the value of a key=value pair in the identity cert's subject
def subject_value(key)
    subject = @candlepin.identity_certificate.subject
    subject.to_s.scan(/\/#{key}=([^\/=]+)/)[0][0]
end <|MERGE_RESOLUTION|>--- conflicted
+++ resolved
@@ -28,10 +28,7 @@
   @candlepin.use_credentials(username, password)
 end
 
-<<<<<<< HEAD
 When /I Register a New Consumer "(\w+)"$/ do |consumer_name|
-=======
-When /I Register a New Consumer (\w+)$/ do |consumer_name|
     consumer = {
         :consumer => {
             :type => {:label => :system},
@@ -56,7 +53,6 @@
 
 
 When /I Register a New Consumer "([^\"]*)" with uuid "([^\"]*)"$/ do |consumer_name, uuid|
->>>>>>> 9923a571
     consumer = {
         :consumer => {
             :type => {:label => :system},
