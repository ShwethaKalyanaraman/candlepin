#!/usr/bin/ruby

require  "../client/ruby/candlepin_api"

require 'rubygems'
require 'date'
require 'json'
require 'pp'

filenames=["import_products.json"]
if not ARGV.empty?
  filenames.clear
  ARGV.each do |filename|
    filenames.push(filename)
  end
end

data = {}
	
filenames.each do |filename|
  puts filename
  product_data_buf = File.read(filename)
  product_data = JSON product_data_buf
  data['products'] = data.fetch('products',[]) + product_data['products']
  data['content'] = data.fetch('content',[]) + product_data['content']
  data['owners'] = data.fetch('owners', []) + product_data['owners']
  data['users'] = data.fetch('users', []) + product_data['users']
end

cp = Candlepin.new(username='admin', password='admin', cert=nil, key=nil, host='localhost', post=8443)


owner_id = nil
owner_key = nil

# create some owners and users
data["owners"].each do |new_owner|
  puts "owner: " + new_owner
  owner = cp.create_owner(new_owner)
  if owner_id.nil?
    # This owner will be used to create all the test users:
    owner_id = owner['id']
    owner_key = owner['key']
  end
end

<<<<<<< HEAD
# add some users
data["users"].each do |new_user|
  puts "user: " + new_user["username"] 
  user = cp.create_user(owner_id, new_user["username"], new_user["password"])
=======
# the user to create the users as, use the first one...
owners = cp.list_owners()
owner_key = owners[0]['key']


# add some users
data["users"].each do |new_user|
  puts "user: " + new_user["username"] 
  user = cp.create_user(owner_key, new_user["username"],new_user["password"] )
>>>>>>> fdfdd379
end


# import all the content sets
puts "importing content set data..."
data['content'].each do |content|
	puts content[0] 
	cp.create_content(content[0], content[1], content[2], content[3],
			 content[4], content[5], content[6])
end


CERT_DIR='generated_certs'
if not File.directory? CERT_DIR
	Dir.mkdir(CERT_DIR)
end


puts "import product data..."
contract_number = 0
data['products'].each do |product|
	  # add arch as an attribute as wel

      
          # name, hash, multiplier, version, variant, arch, type, childProducts, attributes

          #FIXME: product data import file needs to move to dict's instead of lists
          name = product[1]
          id = product[2]
          multiplier = product[3]
          version = product[4]
          variant = product[5]
          arch = product[6]
          type = product[7]
          provided_products = product[8]
          attrs = product[9]
          product_content = product[10]

      
          attrs['version'] = version
          attrs['variant'] = variant
          attrs['arch'] = arch
          attrs['type'] = type
          product_ret = cp.create_product(id, name, {:multiplier => multiplier,
              :attributes => attrs})
          puts "product name: " + name + " version: " + version + " arch: " + \
            arch + " type: " + type

          if attrs['type'] == 'MKT':
              # subscription =  cp.create_subscription(owner_key, {'product' => { 'id' => product_ret['id'] }, 
              #                                        'providedProducts' => provided_products,
              #                                        'quantity' => 10,
              #                                          'startDate' => '2007-07-13',
              #                                          'contractNumber' => contract_number,
              #                                          'endDate' => '2012-07-13'})
              subscription = cp.create_subscription(owner_key, product_ret['id'], 10, provided_products,
                                                    contract_number)
            # go ahead and create a token for each subscription, the token itself is just a random int
            token = cp.create_subscription_token({'token' => rand(10000000000), 
                                                   'subscription' => {'id' => subscription['id']}})
            contract_number += 1
          end

 
         start =  Date.new
	  enddate = Date.new + 365

          if attrs['type'] != 'MKT':
              product_cert = cp.get_product_cert(product_ret['id'])
              cert_file = File.new(CERT_DIR + '/' + product_ret['id'] + '.pem', 'w+')
              cert_file.puts(product_cert['cert'])
          end

	  product_content.each do |content|
		cp.add_content_to_product(product_ret['id'], content[0], content[1])
	  end
end

# tickle the subscriptions to get an entitlement pool
cp.refresh_pools(owner_key)
<|MERGE_RESOLUTION|>--- conflicted
+++ resolved
@@ -44,22 +44,13 @@
   end
 end
 
-<<<<<<< HEAD
-# add some users
-data["users"].each do |new_user|
-  puts "user: " + new_user["username"] 
-  user = cp.create_user(owner_id, new_user["username"], new_user["password"])
-=======
-# the user to create the users as, use the first one...
-owners = cp.list_owners()
+owners = cp.list_owners({:fetch => true})
 owner_key = owners[0]['key']
-
 
 # add some users
 data["users"].each do |new_user|
   puts "user: " + new_user["username"] 
-  user = cp.create_user(owner_key, new_user["username"],new_user["password"] )
->>>>>>> fdfdd379
+  user = cp.create_user(owner_key, new_user["username"], new_user["password"])
 end
 
 
