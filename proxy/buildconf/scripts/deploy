#!/bin/sh 
function evalrc ()
{
    if [ "$1" -ne "0" ] ; then
        echo "$2"
        exit
    fi
}

function gendb ()
{
    if [ "$GENDB" != "" ]; then
        buildr candlepin:genschema
        evalrc $? "schema generation failed"

        dropdb -U candlepin candlepin
        evalrc $? "dropdb failed"

        createdb -U candlepin candlepin
        evalrc $? "createdb failed"

        psql -U candlepin candlepin < target/schemagen/candlepin-proxy.sql
        evalrc $? "schema creation failed"

        psql -U candlepin < code/schema/quartz/tables_postgres.sql
        evalrc $? "quartz schema failed"
    fi
}

function deploy ()
{
    $SUDO cp target/candlepin-1.0.0.war $DEPLOY
}

function stopappserver ()
{
    # tc rpm /sbin/service tomcat6 stop
    # tc opt $TC_HOME/bin/catalina.sh stop
    # jboss opt $JBOSS_HOME/bin/shutdown.sh
    $STOP
}

function isrpm ()
{
    echo $1 | grep "var/lib" > /dev/null
    return $?
}

# Read in user defined variables
if [ -f $HOME/.candlepinrc ] ; then
    source $HOME/.candlepinrc
fi

if [ "$JBOSS_HOME" != "" ]; then
    # we're using JBOSS AS
    isrpm $JBOSS_HOME

    if [ "$?" -ne 0 ]; then
        START="$JBOSS_HOME/bin/run.sh 2>&1 > console.log &"
        STOP="$JBOSS_HOME/bin/shutdown.sh --shutdown"
        DEPLOY="$JBOSS_HOME/server/default/deploy/"
    else
        SUDO="sudo"
        START="sudo /sbin/service jbossas start"
        STOP="sudo /sbin/service jbossas stop"
        DEPLOY="$JBOSS_HOME/server/default/deploy/"
    fi
else
    # use tomcat 6, if not specified
    TC=tomcat6
    if [ -z $TC_HOME ]; then
        TC_HOME=/var/lib/$TC
    fi

    isrpm $TC_HOME

    if [ "$?" -ne 0 ]; then
        START="$TC_HOME/bin/catalina.sh start"
        STOP="$TC_HOME/bin/catalina.sh stop"
        DEPLOY="$TC_HOME/webapps/candlepin.war"
    else
        SUDO="sudo"
        START="sudo /sbin/service $TC start"
        STOP="sudo /sbin/service $TC stop"
        DEPLOY="$TC_HOME/webapps/candlepin.war"
    fi
fi

# stop the appserver
eval $STOP

# generate the postgresql DB
gendb

buildr clean package test=no

<<<<<<< HEAD
# deploy the webapp
deploy

eval $START
=======
`dirname $0`/gen-certs

sudo rm -rf $TC_HOME/webapps/candlepin*
sudo cp target/candlepin-1.0.0.war $TC_HOME/webapps/candlepin.war
$TC_CMD start
>>>>>>> 7c0f1942

sleep 10
echo "Initializing Candlepin..."
wget -qO- http://localhost:8080/candlepin/admin/init<|MERGE_RESOLUTION|>--- conflicted
+++ resolved
@@ -94,18 +94,13 @@
 
 buildr clean package test=no
 
-<<<<<<< HEAD
+# generate SSL certs if they are needed
+`dirname $0`/gen-certs
+
 # deploy the webapp
 deploy
 
 eval $START
-=======
-`dirname $0`/gen-certs
-
-sudo rm -rf $TC_HOME/webapps/candlepin*
-sudo cp target/candlepin-1.0.0.war $TC_HOME/webapps/candlepin.war
-$TC_CMD start
->>>>>>> 7c0f1942
 
 sleep 10
 echo "Initializing Candlepin..."
