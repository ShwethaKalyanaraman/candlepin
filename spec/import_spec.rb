require 'spec_helper'
require 'candlepin_scenarios'
require 'json'

describe 'Candlepin Import', :serial => true do

  include CandlepinMethods

  before(:all) do
    @cp = Candlepin.new('admin', 'admin')

    @cp_export = StandardExporter.new
    @cp_export.create_candlepin_export()
    @cp_export_file = @cp_export.export_filename

    @candlepin_consumer = @cp_export.candlepin_client.get_consumer()
    @cp.unregister @candlepin_consumer['uuid']

    @import_owner = @cp.create_owner(random_string("test_owner"))
    @import_username = random_string("import-user")
    @import_owner_client = user_client(@import_owner, @import_username)
    @cp.import(@import_owner['key'], @cp_export_file)

    @exporters = [@cp_export]
  end

  after(:all) do
    @cp.delete_user(@import_username)
    @cp.delete_owner(@import_owner['key'])
    @exporters.each do |e|
      e.cleanup()
    end
  end

  it 'creates pools' do
    pools = @import_owner_client.list_pools({:owner => @import_owner['id']})
    pools.length.should == 5
  end

  it 'ignores multiplier for pool quantity' do
    pools = @import_owner_client.list_pools({:owner => @import_owner['id']})
    pools.length.should == 5

    # 1 product has a multiplier of 2 upstream, the others 1.
    # 1 entitlement is consumed from each pool for the export, so
    # quantity should be 1 on each.
    pools[0]['quantity'].should == 1
    pools[1]['quantity'].should == 1
    pools[2]['quantity'].should == 1
  end

  it 'modifies owner to reference upstream consumer' do
    o = @cp.get_owner(@import_owner['key'])
    o.upstreamConsumer.uuid.should == @cp_export.candlepin_client.uuid
  end

  it "originating information should be populated in the import record" do
    @import_owner_client.list_imports(@import_owner['key']).find_all do |import|
      consumer = @candlepin_consumer
      import['generatedBy'].should == consumer['name']
      import['generatedDate'].should_not be_nil
<<<<<<< HEAD
      import['upstreamConsumer']['uuid'].should == consumer['uuid']
      import['upstreamConsumer']['name'].should == consumer['name']
      import['upstreamConsumer']['ownerId'].should == @import_owner.id
      import['fileName'].should == @cp_export.export_filename.split("/").last
=======
      import['upstreamId'].should == consumer['uuid']
      import['fileName'].should == @cp_export_file.split("/").last
>>>>>>> 80ce0976
    end
  end

  it 'can be undone' do
    # Make a custom subscription so we can be sure it does not get wiped
    # out during either the undo or a subsequent re-import:
    custom_product = create_product(random_string(), random_string())
    custom_sub = @cp.create_subscription(@import_owner['key'], custom_product['id'])

    job = @import_owner_client.undo_import(@import_owner['key'])
    wait_for_job(job['id'], 30)
    pools = @import_owner_client.list_pools({:owner => @import_owner['id']})
    pools.length.should == 1 # this is our custom pool
    pools[0]['subscriptionId'].should == custom_sub['id']
    o = @cp.get_owner(@import_owner['key'])
    o['upstreamConsumer'].should be_nil

    # Make sure this still exists:
    custom_sub = @cp.get_subscription(custom_sub['id'])

    # should be able to re-import without an "older than existing" error:
    @cp.import(@import_owner['key'], @cp_export_file)
    o = @cp.get_owner(@import_owner['key'])
    o['upstreamConsumer']['uuid'].should == @cp_export.candlepin_client.uuid

    # Delete again and make sure another owner is clear to import the
    # same manifest:
    job = @import_owner_client.undo_import(@import_owner['key'])
    wait_for_job(job['id'], 30)
    another_owner = @cp.create_owner(random_string('testowner'))
    @cp.import(another_owner['key'], @cp_export_file)
    @cp.delete_owner(another_owner['key'])
    @cp.delete_subscription(custom_sub['id'])

    # Re-import so the rest of the tests can pass:
    @cp.import(@import_owner['key'], @cp_export_file)
  end

  it 'should create a SUCCESS record of the import' do
    # Look for at least one valid entry
    @import_owner_client.list_imports(@import_owner['key']).find_all do |import|
      import.status == 'SUCCESS'
    end.should_not be_empty
  end

  it 'should create a DELETE record on a deleted import' do
    job = @import_owner_client.undo_import(@import_owner['key'])
    wait_for_job(job['id'], 30)
    @import_owner_client.list_imports(@import_owner['key']).find_all do |import|
      import.status == 'DELETE'
    end.should_not be_empty
    # Re-import so the rest of the tests can pass:
    @cp.import(@import_owner['key'], @cp_export_file)
  end

  it 'should return a 409 on a duplicate import' do
    exception = false
    begin
      @cp.import(@import_owner['key'], @cp_export_file)
    rescue RestClient::Conflict => e
      json = JSON.parse(e.http_body)
      json["conflicts"].should have(1).things
      json["conflicts"].include?("MANIFEST_SAME").should be_true
      exception = true
    end
    exception.should be_true

  end

  it 'should not allow importing an old manifest' do
    owner = create_owner(random_string("test_owner"))
    exporter = StandardExporter.new
    @exporters << exporter
    older = exporter.create_candlepin_export().export_filename

    sleep 2

    newer = exporter.create_candlepin_export().export_filename

    @cp.import(owner['key'], newer)
    exception = false
    begin
      @cp.import(owner['key'], older)
    rescue RestClient::Conflict => e
      json = JSON.parse(e.http_body)
      json["conflicts"].should have(1).things
      json["conflicts"].include?("MANIFEST_OLD").should be_true
      exception = true
    end
    exception.should be_true
  end

  it 'should create a FAILURE record on a duplicate import' do
    # This is probably bad - relying on the previous test
    # to actually generate this record
    @import_owner_client.list_imports(@import_owner['key']).find_all do |import|
      import.status == 'FAILURE'
    end.should_not be_empty
  end

  it 'should set the correct error status message' do
    # Again - relying on the 409 test to set this - BAD!
    error = @import_owner_client.list_imports(@import_owner['key']).find do |import|
      import.status == 'FAILURE'
    end

    error.statusMessage.should == 'Import is the same as existing data'
  end

  it 'should allow forcing the same manifest' do
    # This test must run after a successful import has already occurred.
    @cp.import(@import_owner['key'], @cp_export_file,
      {:force => ["MANIFEST_SAME", "DISTRIBUTOR_CONFLICT"]})
  end

  it 'should allow importing older manifests into another owner' do
    old_exporter = StandardExporter.new
    @exporters << old_exporter
    older = old_exporter.create_candlepin_export().export_filename

    new_exporter = StandardExporter.new
    @exporters << new_exporter
    newer = new_exporter.create_candlepin_export().export_filename

    owner1 = create_owner(random_string("owner1"))
    owner2 = create_owner(random_string("owner2"))
    @cp.import(owner1['key'], newer)
    @cp.import(owner2['key'], older)
  end

  it 'should return 409 when importing manifest from different subscription management application' do
    exporter = StandardExporter.new
    @exporters << exporter
    another = exporter.create_candlepin_export().export_filename

    old_upstream_uuid = @cp.get_owner(@import_owner['key'])['upstreamConsumer']['uuid']

    begin
      @cp.import(@import_owner['key'], another)
    rescue RestClient::Exception => e
        expected = "Owner has already imported from another subscription management application."
        json = JSON.parse(e.http_body)
        json["displayMessage"].include?(expected).should be_true
        json["conflicts"].size.should == 1
        json["conflicts"].include?("DISTRIBUTOR_CONFLICT").should be_true
        e.http_code.should == 409
    end
    @cp.get_owner(@import_owner['key'])['upstreamConsumer']['uuid'].should == old_upstream_uuid

    # Try again and make sure we don't see MANIFEST_SAME appear: (this was a bug)
    begin
      @cp.import(@import_owner['key'], another)
    rescue RestClient::Exception => e
        json = JSON.parse(e.http_body)
        json["conflicts"].size.should == 1
        json["conflicts"].include?("DISTRIBUTOR_CONFLICT").should be_true
    end
  end

  it 'should allow forcing a manifest from a different subscription management application' do
    exporter = StandardExporter.new
    @exporters << exporter
    another = exporter.create_candlepin_export().export_filename

    old_upstream_uuid = @cp.get_owner(@import_owner['key'])['upstreamConsumer']['uuid']
    pools = @cp.list_owner_pools(@import_owner['key'])
    pool_ids = pools.collect { |p| p['id'] }
    @cp.import(@import_owner['key'], another,
      {:force => ['DISTRIBUTOR_CONFLICT']})
    @cp.get_owner(@import_owner['key'])['upstreamConsumer']['uuid'].should_not == old_upstream_uuid
    pools = @cp.list_owner_pools(@import_owner['key'])
    new_pool_ids = pools.collect { |p| p['id'] }
    # compare without considering order, pools should have changed completely:
    new_pool_ids.should_not =~ pool_ids
  end

  it 'should import arch content correctly' do
      contents = @cp.list_content()
      contents.each do |content|
        if content.has_key('content_url')
          if content['content_url'] == '/path/to/arch/specific/content'
              content['arches'].should == ['i386', 'x86_64']
              pp "#{content['label']}"
              pp "#{content['arches']}"
          end
        end
      end
  end

  it 'should return 400 when importing manifest in use by another owner' do
    # Because the previous tests put the original import into a different state
    # than if you just run this single one, we need to clear first and then
    # re-import the original.
    # Also added the confirmation that the exception occurs when importing to
    # another owner.
    job = @import_owner_client.undo_import(@import_owner['key'])
    wait_for_job(job['id'], 30)

    @cp.import(@import_owner['key'], @cp_export_file)
    owner2 = @cp.create_owner(random_string("owner2"))
    exception = false
    begin
      @cp.import(owner2['key'], @cp_export_file)
    rescue RestClient::Exception => e
        expected = "This subscription management application has already been imported by another owner."
        JSON.parse(e.http_body)["displayMessage"].should == expected
        e.http_code.should == 400
        exception = true
    end
    @cp.delete_owner(owner2['key'])
    exception.should == true
  end

  it "should store the subscription upstream entitlement cert" do
    sublist = @cp.list_subscriptions(@import_owner['key'])
    cert = @cp.get_subscription_cert sublist.first.id
    cert[0..26].should == "-----BEGIN CERTIFICATE-----"
    cert.include?("-----BEGIN RSA PRIVATE KEY-----").should == true

    # while were here, lets access the upstream cert via entitlement id
    pools =  @import_owner_client.list_pools({:owner => @import_owner['id']})
    pool = pools.find_all {|p| p.subscriptionId == sublist.first.id}[0]
    consumer = consumer_client(@import_owner_client, 'system6')
    entitlement = consumer.consume_pool(pool.id, {:quantity => 1})[0]
    ent =  @cp.get_subscription_cert_by_ent_id entitlement.id
    cert.should == ent
  end

  it 'contains upstream consumer' do
    # this information used to be on /imports but now exists on Owner
    consumer = @candlepin_consumer
    upstream = @cp.get_owner(@import_owner['key'])['upstreamConsumer']
    upstream.uuid.should == consumer['uuid']
    upstream.include?('apiUrl').should be_true
    upstream.id.should_not be_nil
    upstream.idCert.should_not be_nil
    upstream.name.should == consumer['name']
    # upstream.type caused a failure on some machines
    upstream['type'].should == consumer['type']
  end

  it 'should contain all derived product data' do
    pool = @cp.list_pools(:owner => @import_owner.id,
      :product => @cp_export.products[:product3].id)[0]
    pool.should_not be_nil
    pool["derivedProductId"].should == @cp_export.products[:derived_product].id
    pool["derivedProvidedProducts"].length.should == 1
    pool["derivedProvidedProducts"][0]["productId"].should == @cp_export.products[:derived_provided_prod].id
  end
end<|MERGE_RESOLUTION|>--- conflicted
+++ resolved
@@ -59,15 +59,11 @@
       consumer = @candlepin_consumer
       import['generatedBy'].should == consumer['name']
       import['generatedDate'].should_not be_nil
-<<<<<<< HEAD
+      import['upstreamId'].should == consumer['uuid']
+      import['fileName'].should == @cp_export_file.split("/").last
       import['upstreamConsumer']['uuid'].should == consumer['uuid']
       import['upstreamConsumer']['name'].should == consumer['name']
       import['upstreamConsumer']['ownerId'].should == @import_owner.id
-      import['fileName'].should == @cp_export.export_filename.split("/").last
-=======
-      import['upstreamId'].should == consumer['uuid']
-      import['fileName'].should == @cp_export_file.split("/").last
->>>>>>> 80ce0976
     end
   end
 
