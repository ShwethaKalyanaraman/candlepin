--- conflicted
+++ resolved
@@ -14,11 +14,7 @@
 Summary: Candlepin is an open source entitlement management system
 Group: Internet/Applications
 License: GPLv2
-<<<<<<< HEAD
-Version: 0.7.4.2
-=======
-Version: 0.7.5
->>>>>>> 76dd6797
+Version: 0.7.5.1
 Release: 1%{?dist}
 URL: http://fedorahosted.org/candlepin
 # Source0: https://fedorahosted.org/releases/c/a/candlepin/%{name}-%{version}.tar.gz
@@ -214,11 +210,6 @@
 
 
 %changelog
-<<<<<<< HEAD
-* Wed Aug 08 2012 jesus m. rodriguez <jesusr@redhat.com> 0.7.4.2-1
-- bump version (jesusr@redhat.com)
-- community builds use candlepin-deps (jesusr@redhat.com)
-=======
 * Wed Aug 08 2012 William Poteat <wpoteat@redhat.com> 0.7.5-1
 - Update to the .po files (wpoteat@redhat.com)
 - 732538: Fix error message adding pools to activation keys.
@@ -230,7 +221,10 @@
   (awood@redhat.com)
 - Allow server to create version 2 certificates when requested.
   (wpoteat@redhat.com)
->>>>>>> 76dd6797
+
+* Wed Aug 08 2012 jesus m. rodriguez <jesusr@redhat.com> 0.7.4.2-1
+- bump version (jesusr@redhat.com)
+- community builds use candlepin-deps (jesusr@redhat.com)
 
 * Fri Jul 27 2012 jesus m. rodriguez <jesusr@redhat.com> 0.7.4-1
 - add f17 to releasers (jesusr@redhat.com)
