/**
 * Copyright (c) 2009 - 2012 Red Hat, Inc.
 *
 * This software is licensed to you under the GNU General Public License,
 * version 2 (GPLv2). There is NO WARRANTY for this software, express or
 * implied, including the implied warranties of MERCHANTABILITY or FITNESS
 * FOR A PARTICULAR PURPOSE. You should have received a copy of GPLv2
 * along with this software; if not, see
 * http://www.gnu.org/licenses/old-licenses/gpl-2.0.txt.
 *
 * Red Hat trademarks are not licensed under GPLv2. No permission is
 * granted to use or replicate Red Hat trademarks that are incorporated
 * in this software or its documentation.
 */
package org.candlepin.policy.js.pool;

import java.util.List;

import org.apache.log4j.Logger;
import org.candlepin.config.Config;
import org.candlepin.controller.PoolManager;
import org.candlepin.exceptions.IseException;
import org.candlepin.model.Pool;
import org.candlepin.model.Subscription;
import org.candlepin.policy.js.ArgumentJsContext;
import org.candlepin.policy.js.JsRunner;
import org.candlepin.policy.js.ProductCache;

import com.google.inject.Inject;

/**
 * Rules for creation and updating of pools during a refresh pools operation.
 */
public class PoolRules {

    private static Logger log = Logger.getLogger(PoolRules.class);
    protected Logger rulesLogger = null;

    private JsRunner jsRules;
    private PoolManager poolManager;
    private ProductCache productCache;
    private Config config;


    @Inject
    public PoolRules(JsRunner jsRules, PoolManager poolManager,
        ProductCache productCache, Config config) {
        this.jsRules = jsRules;
        this.poolManager = poolManager;
        this.productCache = productCache;
        this.config = config;
        this.rulesLogger = Logger.getLogger(
            PoolRules.class.getCanonicalName() + ".rules");
        jsRules.init("pool_name_space");
    }

    public List<Pool> createPools(Subscription sub) {
<<<<<<< HEAD
        ArgumentJsContext args = new ArgumentJsContext();
=======
        log.info("Creating pools for new subscription: " + sub);
        Map<String, Object> args = new HashMap<String, Object>();
>>>>>>> 31f632d4
        args.put("sub", sub);
        args.put("attributes", jsRules.getFlattenedAttributes(sub.getProduct()));
        args.put("helper", new PoolHelper(this.poolManager,
            this.productCache, null));
        args.put("standalone", config.standalone());
        List<Pool> poolsCreated = null;
        try {
            poolsCreated = jsRules.invokeMethod("createPools", args);
        }
        catch (NoSuchMethodException e) {
            log.error("Unable to find javascript method: createPools", e);
            throw new IseException("Unable to create pools.");
        }
        return poolsCreated;
    }

    public List<PoolUpdate> updatePools(Subscription sub, List<Pool> existingPools) {
<<<<<<< HEAD
        ArgumentJsContext args = new ArgumentJsContext();
=======
        log.info("Refreshing pools for existing subscription: " + sub);
        log.info("  existing pools: " + existingPools.size());
        Map<String, Object> args = new HashMap<String, Object>();
>>>>>>> 31f632d4
        args.put("sub", sub);
        args.put("pools", existingPools);
        args.put("attributes", jsRules.getFlattenedAttributes(sub.getProduct()));
        args.put("log", log);
        args.put("helper", new PoolHelper(this.poolManager, this.productCache, null));
        args.put("standalone", config.standalone());
        List<PoolUpdate> poolsUpdated = null;
        try {
            poolsUpdated = jsRules.invokeMethod("updatePools", args);
        }
        catch (NoSuchMethodException e) {
            log.error("Unable to find javascript method: updatePools", e);
            throw new IseException("Unable to update pools.");
        }
        return poolsUpdated;
    }

}<|MERGE_RESOLUTION|>--- conflicted
+++ resolved
@@ -55,12 +55,8 @@
     }
 
     public List<Pool> createPools(Subscription sub) {
-<<<<<<< HEAD
+        log.info("Creating pools for new subscription: " + sub);
         ArgumentJsContext args = new ArgumentJsContext();
-=======
-        log.info("Creating pools for new subscription: " + sub);
-        Map<String, Object> args = new HashMap<String, Object>();
->>>>>>> 31f632d4
         args.put("sub", sub);
         args.put("attributes", jsRules.getFlattenedAttributes(sub.getProduct()));
         args.put("helper", new PoolHelper(this.poolManager,
@@ -78,13 +74,9 @@
     }
 
     public List<PoolUpdate> updatePools(Subscription sub, List<Pool> existingPools) {
-<<<<<<< HEAD
-        ArgumentJsContext args = new ArgumentJsContext();
-=======
         log.info("Refreshing pools for existing subscription: " + sub);
         log.info("  existing pools: " + existingPools.size());
-        Map<String, Object> args = new HashMap<String, Object>();
->>>>>>> 31f632d4
+        ArgumentJsContext args = new ArgumentJsContext();
         args.put("sub", sub);
         args.put("pools", existingPools);
         args.put("attributes", jsRules.getFlattenedAttributes(sub.getProduct()));
