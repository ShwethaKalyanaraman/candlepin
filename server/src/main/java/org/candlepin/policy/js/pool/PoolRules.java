--- conflicted
+++ resolved
@@ -163,7 +163,6 @@
             String virtQuantity = getVirtQuantity(attributes.get("virt_limit"), quantity);
             if (virtQuantity != null) {
                 // Favor derived products if they are available
-<<<<<<< HEAD
                 Product sku = sub.getDerivedProduct() != null ?
                     sub.getDerivedProduct() :
                     sub.getProduct();
@@ -171,20 +170,11 @@
                 Pool derivedPool = helper.createPool(
                     sub, sku, virtQuantity, virtAttributes, prodCurator
                 );
-=======
-                // Set the pool's product to the sub's derived product
-                if (sub.getDerivedProduct() != null) {
-                    poolProduct = sub.getDerivedProduct();
-                }
-
-                Pool newPool = helper.createPool(sub, poolProduct.getId(),
-                    virtQuantity, virtAttributes);
->>>>>>> fb0e88df
 
                 // Using derived here because only one derived pool
                 // is created for this subscription
-                newPool.setSourceSubscription(new SourceSubscription(sub.getId(), "derived"));
-                pools.add(newPool);
+                derivedPool.setSourceSubscription(new SourceSubscription(sub.getId(), "derived"));
+                pools.add(derivedPool);
             }
         }
 
@@ -302,33 +292,17 @@
 
                 update.setProductsChanged(
                     checkForChangedProducts(
-<<<<<<< HEAD
                         sub.getProduct(),
-                        getExpectedProvidedProducts(sub, existingPool),
+                        getExpectedProvidedProducts(sub, existingPool, useDerived),
                         existingPool,
                         changedProducts
                     )
                 );
 
-                update.setDerivedProductsChanged(
-                    checkForChangedDerivedProducts(sub, existingPool, changedProducts));
-=======
-                        prodId,
-                        prodName,
-                        getExpectedProvidedProducts(sub, existingPool, useDerived),
-                        existingPool));
-
                 if (!useDerived) {
                     update.setDerivedProductsChanged(
-                        checkForChangedDerivedProducts(sub, existingPool));
-                }
-
-                update.setProductAttributesChanged(checkForProductAttributeChanges(sub,
-                    helper, existingPool));
-
-                update.setDerivedProductAttributesChanged(
-                    checkForSubProductAttributeChanges(sub, helper, existingPool));
->>>>>>> fb0e88df
+                        checkForChangedDerivedProducts(sub, existingPool, changedProducts));
+                }
 
                 update.setOrderChanged(checkForOrderDataChanges(sub, helper,
                     existingPool));
@@ -479,37 +453,21 @@
         }
     }
 
-<<<<<<< HEAD
-    private Set<Product> getExpectedProvidedProducts(Subscription sub, Pool existingPool) {
+    private Set<Product> getExpectedProvidedProducts(Subscription sub, Pool existingPool,
+        boolean useDerived) {
+
         Set<Product> incomingProvided = new HashSet<Product>();
-
-        if (sub.getProvidedProducts() != null) {
-            for (Product p : sub.getProvidedProducts()) {
-                incomingProvided.add(p);
-=======
-    private Set<ProvidedProduct> getExpectedProvidedProducts(Subscription sub,
-        Pool existingPool, boolean useDerived) {
-        Set<ProvidedProduct> incomingProvided = new HashSet<ProvidedProduct>();
-        Set<Product> subscriptionSet = null;
-        if (useDerived) {
-            subscriptionSet = sub.getDerivedProvidedProducts();
-        }
-        else {
-            subscriptionSet = sub.getProvidedProducts();
-        }
-
-        if (subscriptionSet != null) {
-            for (Product p : subscriptionSet) {
-                incomingProvided.add(new ProvidedProduct(p.getId(), p.getName(),
-                    existingPool));
->>>>>>> fb0e88df
-            }
+        Set<Product> source = useDerived ?
+            sub.getDerivedProvidedProducts() :
+            sub.getProvidedProducts();
+
+        if (source != null && !source.isEmpty()) {
+            incomingProvided.addAll(source);
         }
 
         return incomingProvided;
     }
 
-<<<<<<< HEAD
     private boolean checkForChangedProducts(Product incomingProduct, Set<Product> incomingProvided,
         Pool existingPool, Set<Product> changedProducts) {
 
@@ -522,15 +480,6 @@
             !incomingProduct.getId().equals(existingProduct.getId()) ||
             (changedProducts != null && changedProducts.contains(existingProduct)) ||
             !currentProvided.equals(incomingProvided);
-=======
-    private boolean checkForChangedProducts(String incomingProductId,
-        String incomingProductName, Set<ProvidedProduct> incomingProvided, Pool existingPool) {
-
-        boolean productsChanged = false;
-        productsChanged = productsChanged || !incomingProductId.equals(existingPool.getProductId());
-        productsChanged = productsChanged || !incomingProductName.equals(existingPool.getProductName());
-        productsChanged = productsChanged || !incomingProvided.equals(existingPool.getProvidedProducts());
->>>>>>> fb0e88df
 
         if (productsChanged) {
             existingPool.setProduct(incomingProduct);
@@ -629,11 +578,7 @@
          */
         if (existingPool.hasAttribute("pool_derived") &&
             existingPool.attributeEquals("virt_only", "true") &&
-<<<<<<< HEAD
-            existingPool.getProduct().hasAttribute("virt_limit")) {
-=======
-            (attributes.containsKey("virt_limit") || existingPool.hasProductAttribute("virt_limit"))) {
->>>>>>> fb0e88df
+            (attributes.containsKey("virt_limit") || existingPool.getProduct().hasAttribute("virt_limit"))) {
 
             if (!attributes.containsKey("virt_limit")) {
                 log.warn("virt_limit attribute has been removed from subscription, " +
