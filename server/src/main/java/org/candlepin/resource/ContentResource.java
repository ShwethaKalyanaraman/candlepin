/**
 * Copyright (c) 2009 - 2012 Red Hat, Inc.
 *
 * This software is licensed to you under the GNU General Public License,
 * version 2 (GPLv2). There is NO WARRANTY for this software, express or
 * implied, including the implied warranties of MERCHANTABILITY or FITNESS
 * FOR A PARTICULAR PURPOSE. You should have received a copy of GPLv2
 * along with this software; if not, see
 * http://www.gnu.org/licenses/old-licenses/gpl-2.0.txt.
 *
 * Red Hat trademarks are not licensed under GPLv2. No permission is
 * granted to use or replicate Red Hat trademarks that are incorporated
 * in this software or its documentation.
 */
package org.candlepin.resource;

import org.candlepin.common.exceptions.BadRequestException;
import org.candlepin.common.exceptions.NotFoundException;
import org.candlepin.controller.PoolManager;
import org.candlepin.model.Content;
import org.candlepin.model.ContentCurator;
import org.candlepin.model.EnvironmentContent;
import org.candlepin.model.EnvironmentContentCurator;
<<<<<<< HEAD
import org.candlepin.service.ProductServiceAdapter;
=======
import org.candlepin.model.Owner;
import org.candlepin.model.OwnerCurator;
import org.candlepin.model.ProductCurator;
>>>>>>> dffe1f51
import org.candlepin.service.UniqueIdGenerator;

import com.google.inject.Inject;

import org.xnap.commons.i18n.I18n;

import java.util.ArrayList;
import java.util.HashSet;
import java.util.List;
import java.util.Set;

import javax.ws.rs.DELETE;
import javax.ws.rs.GET;
import javax.ws.rs.POST;
import javax.ws.rs.PUT;
import javax.ws.rs.Path;
import javax.ws.rs.PathParam;
import javax.ws.rs.Produces;
import javax.ws.rs.core.MediaType;
/**
 * ContentResource
 */

@Path("/content")
public class ContentResource {

    private ContentCurator contentCurator;
    private I18n i18n;
    private UniqueIdGenerator idGenerator;
    private EnvironmentContentCurator envContentCurator;
    private PoolManager poolManager;
<<<<<<< HEAD
    private ProductServiceAdapter productAdapter;
=======
    private ProductCurator productCurator;
    private OwnerCurator ownerCurator;
>>>>>>> dffe1f51

    @Inject
    public ContentResource(ContentCurator contentCurator, I18n i18n,
        UniqueIdGenerator idGenerator, EnvironmentContentCurator envContentCurator,
<<<<<<< HEAD
        PoolManager poolManager, ProductServiceAdapter productAdapter) {
=======
        PoolManager poolManager, ProductCurator productCurator, OwnerCurator ownerCurator) {
>>>>>>> dffe1f51
        this.i18n = i18n;
        this.contentCurator = contentCurator;
        this.idGenerator = idGenerator;
        this.envContentCurator = envContentCurator;
        this.poolManager = poolManager;
<<<<<<< HEAD
        this.productAdapter = productAdapter;
=======
        this.productCurator = productCurator;
        this.ownerCurator = ownerCurator;
>>>>>>> dffe1f51
    }

    /**
     * Retrieves list of Content
     *
     * @return a list of Content objects
     * @httpcode 200
     */
    @GET
    @Produces(MediaType.APPLICATION_JSON)
    public List<Content> list() {
        return contentCurator.listAll();
    }

    /**
     * Retrieves a single Content
     * <p>
     * <pre>
     * {
     *   "id" : "database_id",
     *   "type" : "yum",
     *   "label" : "content_label",
     *   "name" : "content_name",
     *   "vendor" : "test-vendor",
     *   "contentUrl" : "/foo/path/always",
     *   "requiredTags" : "TAG1,TAG2",
     *   "releaseVer" : null,
     *   "gpgUrl" : "/foo/path/always/gpg",
     *   "metadataExpire" : null,
     *   "modifiedProductIds" : [ ],
     *   "arches" : null,
     *   "created" : [date],
     *   "updated" : [date]
     * }
     * </pre>
     *
     * @return a Content object
     * @httpcode 400
     */
    @GET
    @Produces(MediaType.APPLICATION_JSON)
    @Path("/{content_id}")
    public Content getContent(@PathParam("content_id") String contentId) {
        Content content = null;

        for (Owner owner : this.ownerCurator.listAll()) {
            content = this.contentCurator.lookupById(owner, contentId);

            if (content != null) {
                break;
            }
        }

        if (content == null) {
            throw new NotFoundException(
                i18n.tr("Content with ID \"{0}\" could not be found.", contentId)
            );
        }

        return content;
    }

    /**
     * Creates a Content
     *
     * @return a Content object
     * @httpcode 200
     */
    @POST
    @Produces(MediaType.APPLICATION_JSON)
    public Content createContent(Content content) {
        throw new UnsupportedOperationException(this.i18n.tr(
            "Organization-agnostic content write operations are not supported."
        ));
    }

    /**
     * Creates Contents in bulk
     *
     * @return a list of Content objects
     * @httpcode 200
     */
    @POST
    @Produces(MediaType.APPLICATION_JSON)
    @Path("/batch")
    public List<Content> createBatchContent(List<Content> contents) {
        throw new UnsupportedOperationException(this.i18n.tr(
            "Organization-agnostic content write operations are not supported."
        ));
    }

    /**
     * Updates a Content
     *
     * @param contentId
     * @param changes
     * @return a Content object
     */
    @PUT
    @Produces(MediaType.APPLICATION_JSON)
    @Path("/{content_id}")
<<<<<<< HEAD
    public Content updateContent(@PathParam("content_id") String contentId,
            Content changes) {
        Content lookedUp  = contentCurator.find(contentId);
        if (lookedUp == null) {
            throw new NotFoundException(
                i18n.tr("Content with id {0} could not be found.", contentId));
        }

        // FIXME: needs arches handled as well?
        changes.setId(contentId);
        Content updated = contentCurator.createOrUpdate(changes);
        // require regeneration of entitlement certificates of affected consumers
        Set<String> affectedProducts =
            productAdapter.getProductsWithContent(setFrom(contentId));
        for (String productId : affectedProducts) {
            poolManager.regenerateCertificatesOf(productId, true);
        }

        return updated;
    }

    private <T> Set<T> setFrom(T anElement) {
        Set<T> toReturn = new HashSet<T>();
        toReturn.add(anElement);
        return toReturn;
=======
    public Content updateContent(@PathParam("content_id") String contentId, Content changes) {
        throw new UnsupportedOperationException(this.i18n.tr(
            "Organization-agnostic content write operations are not supported."
        ));
>>>>>>> dffe1f51
    }

    /**
     * Deletes a Content
     *
     * @httpcode 200
     */
    @DELETE
    @Produces(MediaType.APPLICATION_JSON)
    @Path("/{content_id}")
<<<<<<< HEAD
    public void remove(@PathParam("content_id") String cid) {
        Set<String> affectedProducts = productAdapter.getProductsWithContent(setFrom(cid));
        Content nuke = getContent(cid);
        contentCurator.delete(nuke);

        // Clean up any dangling environment content:
        for (EnvironmentContent ec : envContentCurator.lookupByContent(cid)) {
            envContentCurator.delete(ec);
        }
        // Regenerate affected products
        for (String productId : affectedProducts) {
            poolManager.regenerateCertificatesOf(productId, true);
        }
=======
    public void remove(@PathParam("content_id") String contentId) {
        throw new UnsupportedOperationException(this.i18n.tr(
            "Organization-agnostic content write operations are not supported."
        ));
>>>>>>> dffe1f51
    }
}<|MERGE_RESOLUTION|>--- conflicted
+++ resolved
@@ -14,30 +14,21 @@
  */
 package org.candlepin.resource;
 
-import org.candlepin.common.exceptions.BadRequestException;
 import org.candlepin.common.exceptions.NotFoundException;
 import org.candlepin.controller.PoolManager;
 import org.candlepin.model.Content;
 import org.candlepin.model.ContentCurator;
-import org.candlepin.model.EnvironmentContent;
 import org.candlepin.model.EnvironmentContentCurator;
-<<<<<<< HEAD
-import org.candlepin.service.ProductServiceAdapter;
-=======
 import org.candlepin.model.Owner;
 import org.candlepin.model.OwnerCurator;
 import org.candlepin.model.ProductCurator;
->>>>>>> dffe1f51
 import org.candlepin.service.UniqueIdGenerator;
 
 import com.google.inject.Inject;
 
 import org.xnap.commons.i18n.I18n;
 
-import java.util.ArrayList;
-import java.util.HashSet;
 import java.util.List;
-import java.util.Set;
 
 import javax.ws.rs.DELETE;
 import javax.ws.rs.GET;
@@ -59,32 +50,20 @@
     private UniqueIdGenerator idGenerator;
     private EnvironmentContentCurator envContentCurator;
     private PoolManager poolManager;
-<<<<<<< HEAD
-    private ProductServiceAdapter productAdapter;
-=======
     private ProductCurator productCurator;
     private OwnerCurator ownerCurator;
->>>>>>> dffe1f51
 
     @Inject
     public ContentResource(ContentCurator contentCurator, I18n i18n,
         UniqueIdGenerator idGenerator, EnvironmentContentCurator envContentCurator,
-<<<<<<< HEAD
-        PoolManager poolManager, ProductServiceAdapter productAdapter) {
-=======
         PoolManager poolManager, ProductCurator productCurator, OwnerCurator ownerCurator) {
->>>>>>> dffe1f51
         this.i18n = i18n;
         this.contentCurator = contentCurator;
         this.idGenerator = idGenerator;
         this.envContentCurator = envContentCurator;
         this.poolManager = poolManager;
-<<<<<<< HEAD
-        this.productAdapter = productAdapter;
-=======
         this.productCurator = productCurator;
         this.ownerCurator = ownerCurator;
->>>>>>> dffe1f51
     }
 
     /**
@@ -186,38 +165,10 @@
     @PUT
     @Produces(MediaType.APPLICATION_JSON)
     @Path("/{content_id}")
-<<<<<<< HEAD
-    public Content updateContent(@PathParam("content_id") String contentId,
-            Content changes) {
-        Content lookedUp  = contentCurator.find(contentId);
-        if (lookedUp == null) {
-            throw new NotFoundException(
-                i18n.tr("Content with id {0} could not be found.", contentId));
-        }
-
-        // FIXME: needs arches handled as well?
-        changes.setId(contentId);
-        Content updated = contentCurator.createOrUpdate(changes);
-        // require regeneration of entitlement certificates of affected consumers
-        Set<String> affectedProducts =
-            productAdapter.getProductsWithContent(setFrom(contentId));
-        for (String productId : affectedProducts) {
-            poolManager.regenerateCertificatesOf(productId, true);
-        }
-
-        return updated;
-    }
-
-    private <T> Set<T> setFrom(T anElement) {
-        Set<T> toReturn = new HashSet<T>();
-        toReturn.add(anElement);
-        return toReturn;
-=======
     public Content updateContent(@PathParam("content_id") String contentId, Content changes) {
         throw new UnsupportedOperationException(this.i18n.tr(
             "Organization-agnostic content write operations are not supported."
         ));
->>>>>>> dffe1f51
     }
 
     /**
@@ -228,25 +179,9 @@
     @DELETE
     @Produces(MediaType.APPLICATION_JSON)
     @Path("/{content_id}")
-<<<<<<< HEAD
-    public void remove(@PathParam("content_id") String cid) {
-        Set<String> affectedProducts = productAdapter.getProductsWithContent(setFrom(cid));
-        Content nuke = getContent(cid);
-        contentCurator.delete(nuke);
-
-        // Clean up any dangling environment content:
-        for (EnvironmentContent ec : envContentCurator.lookupByContent(cid)) {
-            envContentCurator.delete(ec);
-        }
-        // Regenerate affected products
-        for (String productId : affectedProducts) {
-            poolManager.regenerateCertificatesOf(productId, true);
-        }
-=======
     public void remove(@PathParam("content_id") String contentId) {
         throw new UnsupportedOperationException(this.i18n.tr(
             "Organization-agnostic content write operations are not supported."
         ));
->>>>>>> dffe1f51
     }
 }