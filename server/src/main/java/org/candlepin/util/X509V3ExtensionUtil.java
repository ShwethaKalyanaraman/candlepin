--- conflicted
+++ resolved
@@ -271,37 +271,19 @@
         return toReturn;
     }
 
-<<<<<<< HEAD
-    public List<org.candlepin.json.model.Product> createProducts(Set<Product> products,
-        String contentPrefix, Map<String, EnvironmentContent> promotedContent, Consumer consumer,
-        Entitlement ent) {
+    public List<org.candlepin.json.model.Product> createProducts(Product sku,
+            Set<Product> products, String contentPrefix,
+            Map<String, EnvironmentContent> promotedContent, Consumer consumer, Entitlement ent) {
 
         List<org.candlepin.json.model.Product> toReturn =
             new ArrayList<org.candlepin.json.model.Product>();
 
-        Set<String> entitledProductIds = entCurator.listEntitledProductIds(
-            consumer, ent.getStartDate(), ent.getEndDate()
-        );
+        Set<String> entitledProductIds = entCurator.listEntitledProductIds(consumer,
+            ent.getStartDate(), ent.getEndDate());
 
         for (Product p : Collections2.filter(products, PROD_FILTER_PREDICATE)) {
-            toReturn.add(
-                mapProduct(p, contentPrefix, promotedContent, consumer, ent, entitledProductIds)
-            );
-=======
-    public List<org.candlepin.json.model.Product> createProducts(Product sku,
-            Set<Product> products,
-        String contentPrefix, Map<String, EnvironmentContent> promotedContent,
-        Consumer consumer, Entitlement ent) {
-        List<org.candlepin.json.model.Product> toReturn =
-            new ArrayList<org.candlepin.json.model.Product>();
-
-        Set<String> entitledProductIds = entCurator.listEntitledProductIds(consumer,
-                ent.getStartDate(), ent.getEndDate());
-        for (Product p : Collections2
-            .filter(products, PROD_FILTER_PREDICATE)) {
             toReturn.add(mapProduct(p, sku, contentPrefix, promotedContent, consumer, ent,
-                    entitledProductIds));
->>>>>>> 8902265e
+                entitledProductIds));
         }
 
         return toReturn;
@@ -322,12 +304,9 @@
         toReturn.setId(engProduct.getId());
         toReturn.setName(engProduct.getName());
 
-<<<<<<< HEAD
-        String version = product.hasAttribute("version") ? product.getAttributeValue("version") : "";
-=======
         String version = engProduct.hasAttribute("version") ?
             engProduct.getAttributeValue("version") : "";
->>>>>>> 8902265e
+
         toReturn.setVersion(version);
 
         Branding brand = getBranding(ent.getPool(), engProduct.getId());
@@ -394,14 +373,8 @@
         Set<ProductContent> archApproriateProductContent = filterContentByContentArch(
             productContent, consumer, product);
 
-<<<<<<< HEAD
-        Product skuProd = ent.getPool().getProduct();
-        List<String> skuDisabled = skuProd.getSkuDisabledContentIds();
-        List<String> skuEnabled = skuProd.getSkuEnabledContentIds();
-=======
         List<String> skuDisabled = sku.getSkuDisabledContentIds();
         List<String> skuEnabled = sku.getSkuEnabledContentIds();
->>>>>>> 8902265e
 
         for (ProductContent pc : archApproriateProductContent) {
             Content content = new Content();
