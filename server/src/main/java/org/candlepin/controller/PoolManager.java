--- conflicted
+++ resolved
@@ -110,11 +110,7 @@
 
     void regenerateCertificatesOf(Environment env, Set<String> contentIds, boolean lazy);
 
-<<<<<<< HEAD
-    void regenerateCertificatesOf(String productId, boolean lazy);
-=======
-    void regenerateCertificatesOf(SubscriptionServiceAdapter subAdapter, Owner owner, String productId, boolean lazy);
->>>>>>> dffe1f51
+    void regenerateCertificatesOf(Owner owner, String productId, boolean lazy);
 
     void regenerateEntitlementCertificates(Consumer consumer, boolean lazy);
 
