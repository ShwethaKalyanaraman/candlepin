/**
 * Copyright (c) 2009 - 2012 Red Hat, Inc.
 *
 * This software is licensed to you under the GNU General Public License,
 * version 2 (GPLv2). There is NO WARRANTY for this software, express or
 * implied, including the implied warranties of MERCHANTABILITY or FITNESS
 * FOR A PARTICULAR PURPOSE. You should have received a copy of GPLv2
 * along with this software; if not, see
 * http://www.gnu.org/licenses/old-licenses/gpl-2.0.txt.
 *
 * Red Hat trademarks are not licensed under GPLv2. No permission is
 * granted to use or replicate Red Hat trademarks that are incorporated
 * in this software or its documentation.
 */
package org.candlepin.pinsetter.tasks;
import static org.junit.Assert.*;
import static org.mockito.Matchers.*;
import static org.mockito.Mockito.*;

import org.candlepin.config.ConfigProperties;
import org.candlepin.common.config.Configuration;
import org.candlepin.model.Content;
import org.candlepin.model.PoolCurator;
import org.candlepin.model.Owner;
import org.candlepin.model.Product;
import org.candlepin.model.ProductContent;
import org.candlepin.service.ProductServiceAdapter;
import org.candlepin.test.DatabaseTestFixture;
import org.candlepin.test.TestUtil;

import org.junit.Test;
import org.quartz.JobExecutionContext;

import java.util.Arrays;
import java.util.HashMap;
import java.util.HashSet;
import java.util.LinkedList;
import java.util.Map.Entry;
import java.util.Set;

import javax.inject.Inject;

/**
 * PopulateHostedDBTaskTest
 */
public class PopulateHostedDBTaskTest extends DatabaseTestFixture {

    @Inject
    private Configuration config;

    @Test
    public void testExecute() throws Exception {
        // Setup
        JobExecutionContext jec = mock(JobExecutionContext.class);

        PoolCurator poolCuratorSpy = spy(this.poolCurator);
        ProductServiceAdapter psa = mock(ProductServiceAdapter.class);

        Set<String> productIds1 = new HashSet<String>(Arrays.asList("prod1"));
        Set<String> productIds2 = new HashSet<String>(Arrays.asList("prod2", "prod3"));
        Set<String> dependentProductIds1 = new HashSet<String>(Arrays.asList("dprod1", "dprod2", "prod3"));
        Set<String> dependentProductIds1b = new HashSet<String>(Arrays.asList("dprod1", "dprod2"));
        Set<String> dependentProductIds2 = new HashSet<String>(Arrays.asList("dprod3", "dprod4", "dprod2"));
        Set<String> dependentProductIds2b = new HashSet<String>(Arrays.asList("dprod3", "dprod4"));

        Owner owner1 = TestUtil.createOwner();
        Owner owner2 = TestUtil.createOwner();
        this.ownerCurator.create(owner1);
        this.ownerCurator.create(owner2);

        when(poolCuratorSpy.getAllKnownProductIdsForOwner(owner1)).thenReturn(productIds1);
        when(poolCuratorSpy.getAllKnownProductIdsForOwner(owner2)).thenReturn(productIds2);

        Product p1 = TestUtil.createProduct("prod1", "prod1", owner1);
        p1.addContent(TestUtil.createContent(owner1, "p1-content-1"));
        Product p2 = TestUtil.createProduct("prod2", "prod2", owner2);
        p2.addContent(TestUtil.createContent(owner2, "p2-content-1"));
        p2.addContent(TestUtil.createContent(owner2, "p2-content-2"));
        p2.setDependentProductIds(dependentProductIds1);
        Product p3 = TestUtil.createProduct("prod3", "prod3", owner2);
        p3.addContent(TestUtil.createContent(owner2, "p3-content-1"));
        p3.addContent(TestUtil.createContent(owner2, "p3-content-2"));
        p3.addContent(TestUtil.createContent(owner2, "p3-content-3"));

        Product dp1 = TestUtil.createProduct("dprod1", "dprod1", owner2);
        dp1.addContent(TestUtil.createContent(owner2, "dp1-content-1"));
        Product dp2 = TestUtil.createProduct("dprod2", "dprod2", owner2);
        dp2.addContent(TestUtil.createContent(owner2, "dp2-content-1"));
        dp2.setDependentProductIds(dependentProductIds2);
        Product dp3 = TestUtil.createProduct("dprod3", "dprod3", owner2);
        dp3.addContent(TestUtil.createContent(owner2, "dp3-content-1"));
        dp3.addContent(TestUtil.createContent(owner2, "dp3-content-2"));
        Product dp4 = TestUtil.createProduct("dprod4", "dprod4", owner2);
        dp4.addContent(TestUtil.createContent(owner2, "dp4-content-1"));
        dp4.addContent(TestUtil.createContent(owner2, "dp4-content-2"));

        HashMap<String, Product> productMap = new HashMap<String, Product>();
        productMap.put(p1.getId(), p1);
        productMap.put(p2.getId(), p2);
        productMap.put(p3.getId(), p3);
        productMap.put(dp1.getId(), dp1);
        productMap.put(dp2.getId(), dp2);
        productMap.put(dp3.getId(), dp3);
        productMap.put(dp4.getId(), dp4);

        LinkedList<Product> products1 = new LinkedList<Product>(Arrays.asList(p1));
        LinkedList<Product> products2 = new LinkedList<Product>(Arrays.asList(p2, p3));
        LinkedList<Product> dependentProducts1 = new LinkedList<Product>(Arrays.asList(dp1, dp2, p3));
        LinkedList<Product> dependentProducts1b = new LinkedList<Product>(Arrays.asList(dp1, dp2));
        LinkedList<Product> dependentProducts2 = new LinkedList<Product>(Arrays.asList(dp3, dp4, dp2));
        LinkedList<Product> dependentProducts2b = new LinkedList<Product>(Arrays.asList(dp3, dp4));

        when(psa.getProductsByIds(owner1, productIds1)).thenReturn(products1);
        when(psa.getProductsByIds(owner2, productIds2)).thenReturn(products2);
        when(psa.getProductsByIds(owner2, dependentProductIds1)).thenReturn(dependentProducts1);
        when(psa.getProductsByIds(owner2, dependentProductIds1b)).thenReturn(dependentProducts1b);
        when(psa.getProductsByIds(owner2, dependentProductIds2)).thenReturn(dependentProducts2);
        when(psa.getProductsByIds(owner2, dependentProductIds2b)).thenReturn(dependentProducts2b);

        assertEquals(0, this.productCurator.listAll().size());
        assertEquals(0, this.contentCurator.listAll().size());

        // Ensure our config is for a hosted environment for the task.
        this.config.setProperty(ConfigProperties.STANDALONE, "false");

        // Test
        PopulateHostedDBTask task = new PopulateHostedDBTask(
<<<<<<< HEAD
            psa, this.productCurator, this.contentCurator, poolCuratorSpy, this.ownerCurator
=======
            psa, this.productCurator, this.contentCurator, poolCuratorSpy, config
>>>>>>> 28861d44
        );

        task.execute(jec);

        // Verify
        verify(jec).setResult(eq("Finished populating Hosted DB. Received 7 product(s) and 12 content"));

        for (Entry<String, Product> entry : productMap.entrySet()) {
            Product existing = this.productCurator.lookupById(entry.getValue().getOwner(), entry.getKey());

            assertNotNull("Product database entry missing for product id: " + entry.getKey(), existing);
            assertEquals("Product mismatch for product id: " + entry.getKey(), entry.getValue(), existing);

            for (ProductContent pc : entry.getValue().getProductContent()) {
                Content expected = pc.getContent();
                Content content = this.contentCurator.lookupById(
                    entry.getValue().getOwner(), expected.getId()
                );

                assertNotNull("Content database entry missing for content id: " + expected.getId(), content);
                assertEquals("Content mismatch for product id: " + expected.getId(), expected, content);
            }
        }

        assertEquals(7, this.productCurator.listAll().size());
        assertEquals(12, this.contentCurator.listAll().size());
    }

    @Test
    public void testWontRunInStandalone() throws Exception {
        JobExecutionContext jec = mock(JobExecutionContext.class);

        PoolCurator poolCuratorSpy = spy(this.poolCurator);
        ProductServiceAdapter psa = mock(ProductServiceAdapter.class);

        this.config.setProperty(ConfigProperties.STANDALONE, "true");

        // Test
        PopulateHostedDBTask task = new PopulateHostedDBTask(
            psa, this.productCurator, this.contentCurator, poolCuratorSpy, config
        );

        task.execute(jec);

        // Verify
        verify(jec).setResult(eq("Aborting populate DB task in standalone environment"));
    }

}<|MERGE_RESOLUTION|>--- conflicted
+++ resolved
@@ -14,14 +14,14 @@
  */
 package org.candlepin.pinsetter.tasks;
 import static org.junit.Assert.*;
-import static org.mockito.Matchers.*;
+import static org.mockito.Matchers.eq;
 import static org.mockito.Mockito.*;
 
+import org.candlepin.common.config.Configuration;
 import org.candlepin.config.ConfigProperties;
-import org.candlepin.common.config.Configuration;
 import org.candlepin.model.Content;
+import org.candlepin.model.Owner;
 import org.candlepin.model.PoolCurator;
-import org.candlepin.model.Owner;
 import org.candlepin.model.Product;
 import org.candlepin.model.ProductContent;
 import org.candlepin.service.ProductServiceAdapter;
@@ -125,11 +125,7 @@
 
         // Test
         PopulateHostedDBTask task = new PopulateHostedDBTask(
-<<<<<<< HEAD
-            psa, this.productCurator, this.contentCurator, poolCuratorSpy, this.ownerCurator
-=======
-            psa, this.productCurator, this.contentCurator, poolCuratorSpy, config
->>>>>>> 28861d44
+            psa, this.productCurator, this.contentCurator, poolCuratorSpy, this.ownerCurator, config
         );
 
         task.execute(jec);
@@ -169,8 +165,8 @@
 
         // Test
         PopulateHostedDBTask task = new PopulateHostedDBTask(
-            psa, this.productCurator, this.contentCurator, poolCuratorSpy, config
-        );
+            psa, this.productCurator, this.contentCurator, poolCuratorSpy, this.ownerCurator,
+            config);
 
         task.execute(jec);
 
